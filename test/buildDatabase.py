#!/usr/bin/python

import sys, os, time
sys.path.insert(0,"../")
from smodels.experiment.databaseObj import Database
from smodels.tools.smodelsLogging import setLogLevel
from smodels.tools.colors import colors
colors.on = True
setLogLevel ( "info" )

<<<<<<< HEAD
dir = "../../smodels-database/"
#dir = "database/"
pcl = "%sdb21.pcl" % dir
if os.path.exists ( pcl ):
    os.unlink ( pcl )
t0=time.time()
d=Database( dir, discard_zeroes = True, progressbar=True )
=======
t0=time.time()
dir = "../../smodels-database/"
## dir = "database/"
d=Database( dir, discard_zeroes = True )
>>>>>>> 8bb126a6
print(d)
t1=time.time()
print ( "Building the database took %.2f seconds." % ( t1 - t0 ) )
pcl = dir + "database.pcl"
s = os.stat ( pcl )
print ( "Database is %.1f MB." % ( s.st_size / 1024. / 1024. ) )
d=Database( pcl, discard_zeroes = True, force_load="pcl" )
t2=time.time()
print ( "Reading the database took %.2f seconds." % ( t2 - t1 ) )<|MERGE_RESOLUTION|>--- conflicted
+++ resolved
@@ -8,20 +8,10 @@
 colors.on = True
 setLogLevel ( "info" )
 
-<<<<<<< HEAD
-dir = "../../smodels-database/"
-#dir = "database/"
-pcl = "%sdb21.pcl" % dir
-if os.path.exists ( pcl ):
-    os.unlink ( pcl )
-t0=time.time()
-d=Database( dir, discard_zeroes = True, progressbar=True )
-=======
 t0=time.time()
 dir = "../../smodels-database/"
 ## dir = "database/"
 d=Database( dir, discard_zeroes = True )
->>>>>>> 8bb126a6
 print(d)
 t1=time.time()
 print ( "Building the database took %.2f seconds." % ( t1 - t0 ) )
