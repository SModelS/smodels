#!/usr/bin/env python3

"""
.. module:: modelTester
   :synopsis: Functions to test (a set of) points, handling decomposition,
              result and coverage checks, parallelisation.

.. moduleauthor:: Ursula Laa <ursula.laa@lpsc.in2p3.fr>
.. moduleauthor:: Wolfgang Waltenberger <wolfgang.waltenberger@gmail.com>

"""


from smodels.base.model import Model
from smodels.base.physicsUnits import GeV, fb, TeV
from smodels.base import runtime
from smodels.decomposition import decomposer
from smodels.experiment.exceptions import DatabaseNotFoundException
from smodels.experiment.databaseObj import Database
from smodels.matching import theoryPrediction
from smodels.matching.theoryPrediction import theoryPredictionsFor,TheoryPredictionsCombiner
from smodels.matching.exceptions import SModelSMatcherError as SModelSError
from smodels.share.models.SMparticles import SMList
from smodels.tools.particlesLoader import load
from smodels.tools import crashReport, timeOut
from smodels.tools.printers.masterPrinter import MPrinter
from smodels.tools.printerTools import printScanSummary
from smodels.base.smodelsLogging import logger
from smodels.tools import ioObjects
from smodels.tools import coverage


from collections import OrderedDict
import os
import sys
import time
import gc
try:
    from ConfigParser import SafeConfigParser, NoSectionError, NoOptionError
except ImportError:
    from configparser import ConfigParser, NoSectionError, NoOptionError
import logging


def testPoint(inputFile, outputDir, parser, database):
    """
    Test model point defined in input file (running decomposition, check
    results, test coverage)

    :parameter inputFile: path to input file
    :parameter outputDir: path to directory where output is be stored
    :parameter parser: ConfigParser storing information from parameters file
    :parameter database: Database holding the list of experiment results

    :return: dictionary with input filename as key and the MasterPrinter object as value
    """


    """ Set BSM model, if necessary """
    if parser.has_option("particles","model"):
        runtime.modelFile = parser.get( "particles", "model" )
    else:
        logger.debug('Model file has not been defined. Using input file %s to read quantum numbers.' %inputFile)
        runtime.modelFile = inputFile

    """Get run parameters and options from the parser"""
    sigmacut = parser.getfloat("parameters", "sigmacut") * fb
    minmassgap = parser.getfloat("parameters", "minmassgap") * GeV

    """Setup output printers"""
    masterPrinter = MPrinter()
    masterPrinter.setPrinterOptions(parser)
    masterPrinter.setOutPutFiles(os.path.join(
        outputDir, os.path.basename(inputFile)))

    """ Add list of analyses loaded to printer"""
    masterPrinter.addObj(database)

    """Check input file for errors"""
    inputStatus = ioObjects.FileStatus()
    if parser.getboolean("options", "checkInput"):
        inputStatus.checkFile(inputFile)
    """Initialize output status and exit if there were errors in the input"""
    printParameters = []
    if parser.has_section('parameters'):
        printParameters += list(parser.items('parameters'))
    if parser.has_section('particles'):
        printParameters += list(parser.items('particles'))
    if parser.has_section('options'):
        printParameters += list(parser.items('options'))

    printParameters = OrderedDict(printParameters)
    outputStatus = ioObjects.OutputStatus(inputStatus.status, inputFile,
                                          printParameters,
                                          database.databaseVersion)
    masterPrinter.addObj(outputStatus)
    if outputStatus.status < 0:
        return {os.path.basename(inputFile): masterPrinter}

    """
    Load the input model
    ====================
    """
    try:
        """
        Load the input model and  update it with the information from the input file
        """

        BSMList = load()
        model = Model(BSMparticles=BSMList, SMparticles=SMList)
        promptWidth = None
        stableWidth = None
        ignorePromptQNumbers = []
        if parser.has_option("particles", "promptWidth"):
            promptWidth = parser.getfloat("particles", "promptWidth")*GeV
        if parser.has_option("particles", "stableWidth"):
            stableWidth = parser.getfloat("particles", "stableWidth")*GeV
        if parser.has_option("particles", "ignorePromptQNumbers"):
            ignorePromptQNumbers = parser.get("particles", "ignorePromptQNumbers")
            ignorePromptQNumbers = ignorePromptQNumbers.replace(" ","")
            ignorePromptQNumbers = ignorePromptQNumbers.split(",")
        model.updateParticles(inputFile=inputFile,
                              promptWidth=promptWidth,
                              stableWidth=stableWidth,
                              ignorePromptQNumbers=ignorePromptQNumbers)
    except SModelSError as e:
        logger.error("Exception %s %s" % (e, type(e)))
        """ Update status to fail, print error message and exit """
        outputStatus.updateStatus(-1)
        return {os.path.basename(inputFile): masterPrinter}

    """
    Decompose input model
    =====================
    """

    try:

        """ Decompose the input model, store the output elements in smstoplist """
        sigmacut = parser.getfloat("parameters", "sigmacut") * fb
        smstoplist = decomposer.decompose(model, sigmacut,
                                          massCompress=parser.getboolean(
                                              "options", "doCompress"),
                                          invisibleCompress=parser.getboolean(
                                              "options", "doInvisible"),
                                          minmassgap=minmassgap)
    except SModelSError as e:
        print("Exception %s %s" % (e, type(e)))
        """ Update status to fail, print error message and exit """
        outputStatus.updateStatus(-1)
        return {os.path.basename(inputFile): masterPrinter}

    """ Print Decomposition output.
        If no topologies with sigma > sigmacut are found, update status, write
        output file, stop running """
    if not smstoplist:
        outputStatus.updateStatus(-3)
        return {os.path.basename(inputFile): masterPrinter}

    masterPrinter.addObj(smstoplist)

    """
    Compute theory predictions
    ====================================================
    """

    """ Get theory prediction for each analysis and print basic output """
    allPredictions = []
    combineResults = False
    useBest = True
    try:
        combineResults = parser.getboolean("options", "combineSRs")
    except (NoSectionError, NoOptionError):
        pass
    try:
        allSRs = parser.getboolean("options", "reportAllSRs")
        if allSRs:  # If set print out all SRs and skip combination
            useBest = False
    except (NoSectionError, NoOptionError):
        pass
<<<<<<< HEAD
    try:
        expFeatures = parser.getboolean("options", "experimentalFeatures")
        runtime._experimental = expFeatures
    except (NoSectionError, NoOptionError):
        pass
    try:
        useTevatronCLs = parser.getboolean("options", "useTevatronCLsConstruction")
        runtime._useTevatronCLsConstruction = useTevatronCLs
    except (NoSectionError, NoOptionError):
        pass

=======
    setExperimentalFeatures( parser )
>>>>>>> c3426d4f

    allPredictions = theoryPredictionsFor(database, smstoplist,
                                          useBestDataset=useBest,
                                          combinedResults=combineResults)

    """Compute chi-square and likelihood"""
    if parser.getboolean("options", "computeStatistics"):
        for theoPred in allPredictions:
            theoPred.computeStatistics()

    """ Define theory predictions list that collects all theoryPrediction objects which satisfy max condition."""
    maxcond = parser.getfloat("parameters", "maxcond")
    theoryPredictions = theoryPrediction.TheoryPredictionList(
        allPredictions, maxcond)

    if len(theoryPredictions) != 0:
        outputStatus.updateStatus(1)
        theoryPredictions._theoryPredictions = [tp for tp in theoryPredictions._theoryPredictions if not "CR" in os.path.basename(tp.dataset.path)] # Do not print CRs "results"
        masterPrinter.addObj(theoryPredictions)
    else:
        outputStatus.updateStatus(0)  # no results after enforcing maxcond

    if parser.getboolean("options", "testCoverage"):
        """ Testing coverage of model point, add results to the output file """
        if parser.has_option("options", "coverageSqrts"):
            sqrts = parser.getfloat("options", "coverageSqrts")*TeV
        else:
            sqrts = None
        uncovered = coverage.Uncovered(
            smstoplist, sigmacut=sigmacut, sqrts=sqrts)
        masterPrinter.addObj(uncovered)

    if parser.has_option("options", "combineAnas"):
        """ Combine analyses """

        combineAnas = parser.get("options", "combineAnas").replace(" ","").split(",")
        if combineAnas:
            if combineResults is True:
                logger.warning("Combining analyses with signal region combination (combineSRs=True) might significantly reduce CPU performance.")
            combiner = TheoryPredictionsCombiner.selectResultsFrom(theoryPredictions,
                                                                   combineAnas)
            # Only compute combination if at least one result was selected
            if combiner is not None:
                combiner.computeStatistics()
                masterPrinter.addObj(combiner)

    return {os.path.basename(inputFile): masterPrinter}


def runSingleFile(inputFile, outputDir, parser, database,
                  timeout, development, parameterFile):
    """
    Call testPoint on inputFile, write crash report in case of problems

    :parameter inputFile: path to input file
    :parameter outputDir: path to directory where output is be stored
    :parameter parser: ConfigParser storing information from parameter.ini file
    :parameter datbase: Database holding the list of selected results
    :parameter crashReport: if True, write crash report in case of problems
    :param timeout: set a timeout for one model point (0 means no timeout)
    :returns: output of printers
    """

    try:
        with timeOut.Timeout(timeout):
            res = testPoint(inputFile, outputDir, parser, database)
            for fname,mprinter in res.items():
                res[fname] = mprinter.flush()
            return res
    except Exception as e:
        crashReportFacility = crashReport.CrashReport()

        if development:
            print(crashReport.createStackTrace())
            raise e
        else:
            print(crashReport.createStackTrace())
            crashReportFacility.createCrashReportFile(inputFile, parameterFile)
            print(crashReportFacility.createUnknownErrorMessage())
    return {inputFile: None}


def runSetOfFiles(inputFiles, outputDir, parser, database,
                  timeout, development, parameterFile, 
                  return_dict ):
    """
    Loop over all input files in inputFiles with testPoint

    :parameter inputFiles: list of input files to be tested
    :parameter outputDir: path to directory where output is be stored
    :parameter parser: ConfigParser storing information from parameter.ini file
    :parameter database: Database with selected experimental results
    :parameter development: turn on development mode (e.g. no crash report)
    :parameter parameterFile: parameter file, for crash reports
    :returns: printers output
    """

    for inputFile in inputFiles:
        tmp=runSingleFile(inputFile, outputDir, parser, database,
                          timeout, development, parameterFile)
        return_dict.update ( tmp )

def _cleanList(fileList, inDir):
    """ clean up list of files """
    cleanedList = []
    for f in fileList:
        tmp = os.path.join(inDir, f)
        if not os.path.isfile(tmp):
            logger.info(
                "%s does not exist or is not a file. Skipping it." % tmp)
            continue
        cleanedList.append(tmp)
    return cleanedList


def _determineNCPus(cpus_wanted, n_files):
    """ determine the number of CPUs that are to be used.
    :param cpus_wanted: number of CPUs specified in parameter file
    :param n_files: number of files to be run on
    :returns: number of CPUs that are to be used
    """

    ncpusAll = runtime.nCPUs()
    # ncpus = parser.getint("parameters", "ncpus")
    ncpus = cpus_wanted
    if ncpus <= 0:
        ncpus = ncpusAll + ncpus
    ncpus = min(n_files, ncpus)
    if ncpus < 1:
        ncpus = 1
    return ncpus


def testPoints(fileList, inDir, outputDir, parser, database,
               timeout, development, parameterFile):
    """
    Loop over all input files in fileList with testPoint, using ncpus CPUs
    defined in parser

    :param fileList: list of input files to be tested
    :param inDir: path to directory where input files are stored
    :param outputDir: path to directory where output is stored
    :param parser: ConfigParser storing information from parameter.ini file
    :param database: Database with selected experimental results
    :param timeout: set a timeout for one model point (0 means no timeout)
    :param development: turn on development mode (e.g. no crash report)
    :param parameterFile: parameter file, for crash reports
    :returns: printer(s) output, if not run in parallel mode
    """

    t0 = time.time()
    if len(fileList) == 0:
        logger.error("no files given.")
        return None

    cleanedList = _cleanList(fileList, inDir)
    ncpus = _determineNCPus(parser.getint(
        "parameters", "ncpus"), len(cleanedList))
    nFiles = len(cleanedList)

    if nFiles == 0:
        logger.error("No valid input files found")
        return None
    elif nFiles == 1:
        logger.info("Running SModelS for a single file")
        runSingleFile(cleanedList[0], outputDir, parser,
                      database, timeout,
                      development, parameterFile)
    else:

        if ncpus == 1:
            logger.info("Running SModelS for %i files with a single process. Messages will be redirected to smodels.log"
                        % (nFiles))

            for hdlr in logger.handlers[:]:
                logger.removeHandler(hdlr)
                hdlr.close()
            fileLog = logging.FileHandler('./smodels.log')
            logger.addHandler(fileLog)

            # Run a single process:
            outputDict = {}
            runSetOfFiles(cleanedList, outputDir, parser,
                            database, timeout,
                            development, parameterFile, 
                            outputDict )
        else:
            logger.info("Running SModelS for %i files with %i processes. Messages will be redirected to smodels.log"
                        % (nFiles, ncpus))

            for hdlr in logger.handlers[:]:
                logger.removeHandler(hdlr)
                hdlr.close()
            fileLog = logging.FileHandler('./smodels.log')
            logger.addHandler(fileLog)

            # Launch multiple processes.
            # Split list of files
            chunkedFiles = [cleanedList[x::ncpus] for x in range(ncpus)]
            children = []
            from multiprocessing import Process, Manager
            manager = Manager()
            outputDict = manager.dict()
            for chunkFile in chunkedFiles:
                args = ( chunkFile, outputDir, parser, database, timeout, 
                         development, parameterFile, outputDict )
                p = Process ( target=runSetOfFiles, args = args )
                p.start()
                              
                children.append(p)
            ctr = 0
            nsteps = 10
            for p in children:
                p.join()
                ctr+=1
                if ctr % nsteps == 10:
                    t=(time.time()-t0)/60.
                    logger.info ( f"{ctr} of {len(children)} processes done in {t:.2f} min" )
            """
            iprint, nprint = 5, 5  # Define when to start printing and the percentage step
            # Check process progress until they are all finished
            while True:
                done = sum([p.ready() for p in children])
                fracDone = 100*float(done)/len(children)
                if fracDone >= iprint:
                    while fracDone >= iprint:
                        iprint += nprint
                    logger.info('%i%% of processes done in %1.2f min' %
                                (iprint-nprint, (time.time()-t0)/60.))
                if done == len(children):
                    break
                time.sleep(2)

            logger.debug("All children terminated")
            """

        # Collect output to build global summary:
        scanSummaryFile = os.path.join(outputDir, 'summary.txt')
        logger.info("A summary of the scan results can be found in %s" %
                    scanSummaryFile)
        printScanSummary(outputDict, scanSummaryFile)
        # Remove summary log from logger
        logger.removeHandler(fileLog)
        fileLog.close()

    logger.info("Done in %3.2f min" % ((time.time()-t0)/60.))

    return None


def checkForSemicolon(strng, section, var):
    if ";" in strng:
        logger.warning(
            "A semicolon(;) has been found in [%s] %s, in your config file. If this was meant as comment, then please a space before it." % (section, var))


def loadDatabase(parser, db):
    """
    Load database

    :parameter parser: ConfigParser with path to database
    :parameter db: binary database object. If None, then database is loaded,
                   according to databasePath. If True, then database is loaded,
                   and text mode is forced.
    :returns: database object

    """
    try:
        dp = parser.get("path", "databasePath")
        logger.error("``[path] databasePath'' in ini file is deprecated; "
                     "use ``[database] path'' instead.(See e.g. smodels/etc/parameters_default.ini)")
        parser.set("database", "path", dp)
    except (NoSectionError, NoOptionError):
        # path.databasePath not set. This is good.
        pass
    try:
        database = db
        # logger.error("database=db: %s" % database)
        if database in [None, True]:
            databasePath = parser.get("database", "path")
            checkForSemicolon(databasePath, "database", "path")
            force_load = None
            if database is True:
                force_load = "txt"
            if os.path.isfile(databasePath):
                force_load = "pcl"
            database = Database(databasePath, force_load=force_load)
    except DatabaseNotFoundException:
        logger.error("Database not found in ``%s''" %
                     os.path.realpath(databasePath))
        sys.exit()
    return database


def loadDatabaseResults(parser, database):
    """
    Restrict the (active) database results to the ones specified in parser

    :parameter parser: ConfigParser, containing analysis and txnames selection
    :parameter database: Database object

    """
    """ In case that a list of analyses or txnames are given, retrieve list """
    tmp = parser.get("database", "analyses").split(",")
    analyses = [x.strip() for x in tmp]
    tmp_tx = parser.get("database", "txnames").split(",")
    txnames = [x.strip() for x in tmp_tx]
    if parser.get("database", "dataselector") == "efficiencyMap":
        dataTypes = ['efficiencyMap']
        datasetIDs = ['all']
    elif parser.get("database", "dataselector") == "upperLimit":
        dataTypes = ['upperLimit']
        datasetIDs = ['all']
    else:
        dataTypes = ['all']
        tmp_dIDs = parser.get("database", "dataselector").split(",")
        datasetIDs = [x.strip() for x in tmp_dIDs]

    useNonValidated = False
    if parser.has_option("database", "useNonValidated"):
        useNonValidated = parser.getboolean("database", "usenonvalidated")
    if useNonValidated:
        logger.info('Including non-validated results')

    """ Load analyses """

    database.selectExpResults(analysisIDs=analyses, txnames=txnames,
                                 datasetIDs=datasetIDs, dataTypes=dataTypes,
                                 useNonValidated=useNonValidated)


def getParameters(parameterFile):
    """
    Read parameter file, exit in case of errors

    :parameter parameterFile: Path to parameter File
    :returns: ConfigParser read from parameterFile

    """
    try:
        parser = ConfigParser(inline_comment_prefixes=(';',))
    except NameError:
        parser = SafeConfigParser()
    ret = parser.read(parameterFile)
    if ret == []:
        logger.error("No such file or directory: '%s'" % parameterFile)
        sys.exit()
    setExperimentalFeatures(parser)
    try:
        runtime.modelFile = parser.get("particles", "model")
    except:
        pass
    try:
        pyhfbackend = parser.get("options","pyhfbackend")
        from smodels.statistics import pyhfInterface
        r = pyhfInterface.setBackend ( pyhfbackend )
    except:
        pass
    return parser


def setExperimentalFeatures(parser):
    """ set the experimental features flats, if experimentalFeatures:* = True """
    if not parser.has_section ( "experimentalFeatures" ):
        return
    for feature,flag in dict(parser.items("experimentalFeatures")).items():
        if not feature in runtime._experimental:
            logger.warning ( f"'{feature}' is not a known experimental feature. will ignore." )
            continue
        runtime._experimental[feature]=bool(flag)

def getAllInputFiles(inFile):
    """
    Given inFile, return list of all input files

    :parameter inFile: Path to input file or directory containing input files
    :returns: List of all input files, and the directory name

    """
    if os.path.isdir(inFile):
        fileList = os.listdir(inFile)
        return fileList, inFile
    fileList = [os.path.basename(inFile)]
    return fileList, os.path.dirname(inFile)


def getCombiner(inputFile,parameterFile):
    """
    Facility for running SModelS, computing the theory predictions and returning the combination of analyses
    (defined in the parameterFile). Useful for plotting likelihoods!.
    Extracts and returns the TheoryPredictionsCombiner object from the master printer, if the object is found. Return None otherwise.

    :param inputFile: path to the input SLHA file
    :param parameterFile: path to parameters.ini file

    :return: TheoryPredictionsCombiner object generated by running SModelS.
    """

    # Get parameters
    parser = getParameters(parameterFile)

    # Load database and results
    database = loadDatabase(parser, None)
    loadDatabaseResults(parser, database)

    # Run SModelS for a single file and get the printer
    outputDir = './'
    output = testPoint(inputFile, outputDir, parser,
                       database)
    mprinter = list(output.values())[0]
    # Try to exctract the TheoryPredictionsCombiner object from one of the printers.
    combiner = None
    for p in mprinter.Printers.values():
        if combiner is not None:
            break
        for obj in p.toPrint:
            if isinstance(obj,TheoryPredictionsCombiner):
                combiner = obj
                break
    if combiner is None:
        logger.info("Combiner not found for input file %s with parameters from %s. Is combineAnas defined correctly? (At least one printer must be defined).")


    return combiner<|MERGE_RESOLUTION|>--- conflicted
+++ resolved
@@ -178,21 +178,7 @@
             useBest = False
     except (NoSectionError, NoOptionError):
         pass
-<<<<<<< HEAD
-    try:
-        expFeatures = parser.getboolean("options", "experimentalFeatures")
-        runtime._experimental = expFeatures
-    except (NoSectionError, NoOptionError):
-        pass
-    try:
-        useTevatronCLs = parser.getboolean("options", "useTevatronCLsConstruction")
-        runtime._useTevatronCLsConstruction = useTevatronCLs
-    except (NoSectionError, NoOptionError):
-        pass
-
-=======
     setExperimentalFeatures( parser )
->>>>>>> c3426d4f
 
     allPredictions = theoryPredictionsFor(database, smstoplist,
                                           useBestDataset=useBest,
