--- conflicted
+++ resolved
@@ -311,11 +311,7 @@
     #Collect the list of all mothers:
     for el in elements:
         allmothers += [elMom[1].elID for elMom in el.motherElements]
-<<<<<<< HEAD
-    
-=======
-        
->>>>>>> 1c8d62cf
+
     for el in elements:
         #Skip the element if it is a mother of another element in the list
         if any((elMom is el.elID) for elMom in allmothers):
