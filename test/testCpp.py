#!/usr/bin/env python3

"""
.. module:: testCpp
   :synopsis: Tests the C++ interface

.. moduleauthor:: Wolfgang Waltenberger <wolfgang.waltenberger@gmail.com>

"""

import sys
sys.path.insert(0,"../")
import unittest
if sys.version[0]=="2":
    import commands as CMD
else:
    import subprocess as CMD

class CppTest(unittest.TestCase):
    def compile(self):
        """ compile the C++ interface """
        cmd = "cd ../cpp; make"
        a = CMD.getoutput ( cmd ).split("\n" )
        ## now check if "done" appears in the last line
        self.assertTrue ( "done" in a[-1] )

    def writeOutput(self):
        """ write the default output. will *define* the unit test. """
        f=open("default_cpp.txt","w" )
        cmd = "cd ../cpp; ./run"
        a = CMD.getoutput ( cmd )
        f.write ( a )
        f.close()

    def runExample(self):
        """ now run the example """
        cmd = "cd ../cpp; ./run"
<<<<<<< HEAD
        l = subprocess.getoutput ( cmd )
        la = l.split("\n")[9:] 
        a = [ x.strip() for x in la ]
        with open("default_cpp.txt","r" ) as f:
            l = f.readlines()
            lb=l[9:]
            b = [ x.strip() for x in lb ]
        self.assertEqual(a, b)
=======
        l = CMD.getoutput ( cmd )
        skip=8 ## skip first lines
        la = l.split("\n")[skip:] 
        a = [ x.strip() for x in la ]
        with open("default_cpp.txt","r" ) as f:
            l = f.readlines()
            lb=l[skip:]
            b = [ x.strip() for x in lb ]
        self.assertEqual ( len(a), len(b) )
        for x,y in zip(a,b):
            self.assertEqual ( x, y )
>>>>>>> fa9e7d5c

    def testRun(self):
        self.compile()
        self.runExample()
        # self.writeOutput()

if __name__ == "__main__":
    unittest.main()<|MERGE_RESOLUTION|>--- conflicted
+++ resolved
@@ -35,16 +35,6 @@
     def runExample(self):
         """ now run the example """
         cmd = "cd ../cpp; ./run"
-<<<<<<< HEAD
-        l = subprocess.getoutput ( cmd )
-        la = l.split("\n")[9:] 
-        a = [ x.strip() for x in la ]
-        with open("default_cpp.txt","r" ) as f:
-            l = f.readlines()
-            lb=l[9:]
-            b = [ x.strip() for x in lb ]
-        self.assertEqual(a, b)
-=======
         l = CMD.getoutput ( cmd )
         skip=8 ## skip first lines
         la = l.split("\n")[skip:] 
@@ -56,7 +46,6 @@
         self.assertEqual ( len(a), len(b) )
         for x,y in zip(a,b):
             self.assertEqual ( x, y )
->>>>>>> fa9e7d5c
 
     def testRun(self):
         self.compile()
