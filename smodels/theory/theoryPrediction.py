"""
.. module:: theoryPrediction
   :synopsis: Provides a class to encapsulate the results of the computation of
              reference cross sections and related functions.

.. moduleauthor:: Andre Lessa <lessa.a.p@gmail.com>
.. autofunction:: _getElementsFrom
"""

from smodels.theory import clusterTools, crossSection, element
from smodels.theory.particleNames import elementsInStr
from smodels.theory.auxiliaryFunctions import cSim, cGtr
from smodels.tools.physicsUnits import TeV,fb
from smodels.theory.exceptions import SModelSTheoryError as SModelSError
from smodels.experiment.datasetObj import CombinedDataSet
from smodels.tools.smodelsLogging import logger

class TheoryPrediction(object):
    """
    An instance of this class represents the results of the theory prediction
    for an analysis.

    :ivar analysis: holds the analysis (ULanalysis or EManalysis object)
                    to which the prediction refers
    :ivar xsection: xsection of the theory prediction
                (relevant cross section to be compared with the experimental limits).
                For EM-type analyses, it corresponds to sigma*eff, for
                UL-type analyses, eff is considered to be 1.
                It is a XSection object.
    :ivar effectiveEff: the effective efficiency for EM-type analyses.
    :ivar conditions: list of values for the analysis conditions
                      (only for upper limit-type analysis, e.g. analysis=ULanalysis)
    :ivar mass: mass of the cluster to which the theory prediction refers
                (only for upper limit-type analysis, e.g. analysis=ULanalysis)

    """
    def __init__(self):
        self.xsection = None
        self.effectiveEff = None
        self.conditions = None
        self.mass = None

    def dataId(self):
        """
        Return ID of dataset
        """
        
        return self.dataset.getID()
    
    def analysisId(self):
        """
        Return experimental analysis ID
        """
        
        return self.dataset.globalInfo.id

    def dataType(self):
        """
        Return the type of dataset
        """
                
        return self.dataset.getType()
    

    def getUpperLimit(self, expected=False ):
        """
        Get the upper limit on sigma*eff.
        For UL-type results, use the UL map. For EM-Type returns
        the corresponding dataset (signal region) upper limit.
        For combined results, returns the upper limit on the
        total sigma*eff (for all signal regions/datasets). 
        
        :param expected: return expected Upper Limit, instead of observed.
        
        :return: upper limit (Unum object)
        """
        
        #First check if the upper-limit and expected upper-limit have already been computed.
        #If not, compute it and store them.
        if not hasattr(self, 'expectedUL') or not hasattr(self, 'upperLimit'):
            
            if self.dataType() == 'efficiencyMap':
                self.expectedUL = self.dataset.getSRUpperLimit(expected=True)
                self.upperLimit = self.dataset.getSRUpperLimit(expected=False)
            if self.dataType() == 'upperLimit':                
                self.expectedUL = self.dataset.getUpperLimitFor(mass=self.mass,
                                                                txnames=self.txnames,
                                                                expected=True)
                self.upperLimit = self.dataset.getUpperLimitFor(mass=self.mass,
                                                                txnames=self.txnames,
                                                                expected=False)
            if self.dataType() == 'combined':
                lumi = self.expResult.globalInfo.lumi
                #Create a list of signal events in each dataset/SR sorted according to datasetOrder
                srNsigDict = dict([[pred.dataset.getID(),(pred.xsection.value*lumi).asNumber()] for pred in self.datasetPredictions])
                srNsigs = [srNsigDict[dataID] if dataID in srNsigDict else 0. for dataID in self.dataset.globalInfo.datasetOrder]
                self.expectedUL = self.dataset.getCombinedUpperLimitFor(srNsigs,expected=True)
                self.upperLimit = self.dataset.getCombinedUpperLimitFor(srNsigs,expected=False)
                          
        #Return the expected or observed UL:
        if expected:
            return self.expectedUL
        else:
            return self.upperLimit

    def getRValue(self, expected = False):
        """
        Get the r value = theory prediction / experimental upper limit
        """
        
        upperLimit = self.getUpperLimit(expected)
        if upperLimit is None or upperLimit.asNumber(fb)==0.:                
            return None
        else:
            return (self.xsection.value/upperLimit).asNumber()

    def computeStatistics(self,marginalize=False):
        """
        Compute the likelihood, chi2 and expected upper limit for this theory prediction.
        The resulting values are stored as the likelihood and chi2
        attributes.
        :param marginalize: if true, marginalize nuisances. Else, profile them.
        """
        
        
        if self.dataType()  == 'upperLimit':
            self.likelihood = None
            self.chi2 = None

        elif self.dataType() == 'efficiencyMap':            
            lumi = self.dataset.globalInfo.lumi
            nsig = (self.xsection.value*lumi).asNumber()
            llhd = self.dataset.likelihood(nsig,marginalize=marginalize)
            chi2 = self.dataset.chi2(nsig,marginalize=marginalize)    
            self.likelihood =  llhd
            self.chi2 =  chi2
            
        elif self.dataType() == 'combined':
            lumi = self.expResult.globalInfo.lumi
            #Create a list of signal events in each dataset/SR sorted according to datasetOrder
            srNsigDict = dict([[pred.dataset.getID(),(pred.xsection.value*lumi).asNumber()] for pred in self.datasetPredictions])
            srNsigs = [srNsigDict[dataID] if dataID in srNsigDict else 0. for dataID in self.dataset.globalInfo.datasetOrder]                
            self.likelihood = self.dataset.combinedLikelihood(srNsigs, marginalize=marginalize)
            self.chi2 = self.dataset.totalChi2(srNsigs, marginalize=marginalize)
            

    def getmaxCondition(self):
        """
        Returns the maximum xsection from the list conditions

        :returns: maximum condition xsection (float)
        """

        if not self.conditions: return 0.
        # maxcond = 0.
        values = [ 0. ]
        for value in self.conditions.values():
            if value == 'N/A': return value
            if value == None: continue
            #print ( "value=",value,type(value),float(value) )
            #maxcond = max(maxcond,float(value))
            values.append ( float(value) )
        return max(values)
        # return maxcond

    def __str__(self):
        ret = "%s:%s" % ( self.analysisId(), self.xsection )
        #self.computeStatistics()
        #ret += ", llhd=%f." % self.likelihood
        return ret

    def describe ( self ):
        if not hasattr ( self, "chi2" ):
            self.computeStatistics()
        # return a lengthy description
        ret =  "[theoryPrediction] analysis: %s\n" % self.analysisId()
        ret += "     prediction (sigma*eff): %s\n" % self.xsection
        ret += "         prediction (sigma): %s\n" % ( self.xsection.value / self.effectiveEff )
        ret += "       effective efficiency: %s\n" % self.effectiveEff
        ds = "None"
        if type (self.dataset) == list:
            ds = "multiple (%d combined)" % len(self.dataset)
        else:
            dataId = self.dataset.getID()
            ds = "%s (%s)" % ( dataId, self.dataset.folderName() )
        ret += "                   datasets: %s\n" % ds
        ret += "      obs limit (sigma*eff): %s\n" % self.getUpperLimit()
        ret += "      exp limit (sigma*eff): %s\n" % self.getUpperLimit( expected=True )
        ret += "          obs limit (sigma): %s\n" % (self.getUpperLimit() / self.effectiveEff )
        eul_ = self.getUpperLimit( expected=True )
        eul = eul_
        if type(eul)!=type(None):
            eul = eul / self.effectiveEff
         
        ret += "          exp limit (sigma): %s\n" % ( eul )
        ret += "                      obs r: %f\n" % ( self.xsection.value / self.getUpperLimit() )
        exp_r = None
        if type(eul_)!=type(None):
                exp_r = self.xsection.value / eul_
        ret += "                      exp r: %f\n" % ( exp_r )
        ret += "                       chi2: %s\n" % ( self.chi2 )
        return ret

class TheoryPredictionList(object):
    """
    An instance of this class represents a collection of theory prediction
    objects.

    :ivar _theoryPredictions: list of TheoryPrediction objects
    """

    def __init__(self, theoryPredictions=None):
        """
        Initializes the list.

        :parameter theoryPredictions: list of TheoryPrediction objects
        """
        self._theoryPredictions = []
        if theoryPredictions and isinstance(theoryPredictions,list):
            self._theoryPredictions = theoryPredictions

    def append(self,theoryPred):
        self._theoryPredictions.append ( theoryPred )

    def __str__(self):
        if len ( self._theoryPredictions ) == 0:
            return "no predictions."
        ret = "%d predictions: " % len ( self._theoryPredictions )
        ret += ", ".join ( [ str(s) for s in self._theoryPredictions ] )
        return ret

    def __iter__(self):
        for theoryPrediction in self._theoryPredictions:
            yield theoryPrediction

    def __getitem__(self, index):
        return self._theoryPredictions[index]

    def __len__(self):
        return len(self._theoryPredictions)

    def __add__(self,theoPredList):
        if isinstance(theoPredList,TheoryPredictionList):
            res = TheoryPredictionList()
            res._theoryPredictions = self._theoryPredictions + theoPredList._theoryPredictions
            return res
        else:
            return None

    def __radd__(self, theoPredList):
        if theoPredList == 0:
            return self
        else:
            return self.__add__(theoPredList)

def theoryPredictionsFor(expResult, smsTopList, maxMassDist=0.2,
                useBestDataset=True, combinedResults=True, marginalize=False ):
    """
    Compute theory predictions for the given experimental result, using the list of
    elements in smsTopList.
    For each Txname appearing in expResult, it collects the elements and
    efficiencies, combine the masses (if needed) and compute the conditions
    (if exist).

    :parameter expResult: expResult to be considered (ExpResult object)
    :parameter smsTopList: list of topologies containing elements
                           (TopologyList object)
    :parameter maxMassDist: maximum mass distance for clustering elements (float)
    :parameter useBestDataset: If True, uses only the best dataset (signal region).
               If False, returns predictions for all datasets.
    :parameter combinedResults: add theory predictions that result from
               combining datasets.
    :parameter marginalize: If true, marginalize nuisances. If false, profile them.
    :returns:  a TheoryPredictionList object containing a list of TheoryPrediction
               objects
    """

    dataSetResults = []
    #Compute predictions for each data set (for UL analyses there is one single set)
    for dataset in expResult.datasets:
        predList = _getDataSetPredictions(dataset,smsTopList,maxMassDist)
        if predList:
            dataSetResults.append(predList)
    if not dataSetResults:
        return None
    elif len(dataSetResults) == 1:
        result = dataSetResults[0]
        for theoPred in result:
            theoPred.expResult = expResult
            theoPred.upperLimit = theoPred.getUpperLimit()
        return result

    #For results with more than one dataset, return all dataset predictions
    #if useBestDataSet=False and combinedResults=False:
    if not useBestDataset and not combinedResults:
        allResults = sum(dataSetResults)
        for theoPred in allResults:
            theoPred.expResult = expResult
            theoPred.upperLimit = theoPred.getUpperLimit()
        return allResults
    
    #Else include best signal region results
    bestResults = TheoryPredictionList()
    bestResults.append(_getBestResult(dataSetResults))
    #If combinedResults = True, also include the combined result (when available):
    if combinedResults and len(dataSetResults) > 1:
        combinedDataSetResult = _getCombinedResultFor(dataSetResults,
                                                      expResult,marginalize)
        if combinedDataSetResult:
            bestResults.append(combinedDataSetResult)

    for theoPred in bestResults:
        theoPred.expResult = expResult
<<<<<<< HEAD
    return allResults

def _mergePredictions ( preds, combinedUL, combinedEUL ):
    """ merge theory predictions, for the combined prediction. """
    if len(preds) == 0: return None
    ret=copy.deepcopy( preds[0] )
    ret.efficiencies = []
    #eff, wtot, S, E = 0., 0., 0.*fb, 0.
    S, E = 0.*fb, 0.
    for pred in preds:
        #w = pred.xsection.value.asNumber(fb)
        ret.efficiencies.append ( pred.effectiveEff )
        # eff += pred.effectiveEff * w
        #if w > 0.:
            #eff += w
            #wtot += w / pred.effectiveEff
        S += pred.xsection.value
        E += pred.effectiveEff
    #eff = eff / wtot
    #ret.xsection.value = ret.xsection.value / ret.effectiveEff * eff ## / preds[0].effectiveEff
    ret.xsection.value = S
    ret.combinedUL = None
    if type(combinedUL) != type(None):
        ret.combinedUL = combinedUL * E
    ret.combinedExpectedUL = None
    if combinedEUL is not None:
        ret.combinedExpectedUL = combinedEUL * E
    # ret.effectiveEff = eff
    ret.effectiveEff = E
    # ret.dataset = FIXME special
    ret.dataset = [ x.dataset for x in preds ] # we collect all datasets
    return ret

def _sortPredictions ( expResult, smsTopList, maxMassDist, combine ):
    """ returns dictionary of predictions, sorted by XSectionInfo.
        if combine is false, return empty dict.
=======
        theoPred.upperLimit = theoPred.getUpperLimit()
        
    return bestResults

def _getCombinedResultFor(dataSetResults,expResult,marginalize=False):
>>>>>>> 8ef94fd3
    """
    Compute the compbined result for all datasets, if covariance
    matrices are available. Return a TheoryPrediction object
    with the signal cross-section summed over all the signal regions
    and the respective upper limit.
    
    :param datasetPredictions: List of TheoryPrediction objects for each signal region
    :param expResult: ExpResult object corresponding to the experimental result
    :parameter marginalize: If true, marginalize nuisances. If false, profile them.    
    
    :return: TheoryPrediction object
    """
        
    if len(dataSetResults) == 1:
        return dataSetResults[0]
    elif not expResult.hasCovarianceMatrix():
        return None
    
    txnameList = []
    elementList = []
    totalXsec = None
    massList = []
    PIDList = []
    IDList = []
    datasetPredictions = []
    for predList in dataSetResults:
        if len(predList) != 1:
            raise SModelSError("Results with multiple datasets should have a single theory prediction (EM-type)!")
        pred = predList[0]
        datasetPredictions.append(pred)
        txnameList += pred.txnames
        elementList += pred.elements
        if not totalXsec:
            totalXsec = pred.xsection
        else:
            totalXsec += pred.xsection
        if not pred.mass in massList:
            massList.append(pred.mass)
        for pidEntry in pred.PIDs:
            if not pidEntry in PIDList:
                PIDList.append(pidEntry)
        IDList += pred.IDs
        
    txnameList = list(set(txnameList))
    IDList = list(set(IDList))
    if len(massList) > 1:
        mass = None
    else:
        mass = massList[0]
    
    
    #Create a combinedDataSet object:
    combinedDataset = CombinedDataSet(expResult)
    combinedDataset._marginalize = marginalize
    #Create a theory preidction object for the combined datasets:
    theoryPrediction = TheoryPrediction()
    theoryPrediction.dataset = combinedDataset
    theoryPrediction.txnames = txnameList
    theoryPrediction.xsection = totalXsec
    theoryPrediction.datasetPredictions = datasetPredictions
    theoryPrediction.conditions = None
    theoryPrediction.elements = elementList
    theoryPrediction.mass = mass
    theoryPrediction.PIDs = PIDList
    theoryPrediction.IDs = IDList
    
    
    return theoryPrediction
    
def _getBestResult(dataSetResults):
    """
    Returns the best result according to the expected upper limit

    :param datasetPredictions: list of TheoryPredictionList objects
    :return: best result (TheoryPrediction object)
    """

    #In the case of UL analyses or efficiency-maps with a single signal region
    #return the single result:
    if len(dataSetResults) == 1:
        return dataSetResults[0]

    #For efficiency-map analyses with multipler signal regions,
    #select the best one according to the expected upper limit:
    bestExpectedR = 0.
    bestXsec = 0.*fb
    for predList in dataSetResults:
        if len(predList) != 1:
            logger.error("Multiple clusters should only exist for upper limit results!")
            raise SModelSError()
        dataset = predList[0].dataset
        if dataset.getType() != 'efficiencyMap':
            logger.error("Multiple data sets should only exist for efficiency map results!")
            raise SModelSError()
        pred = predList[0]
        xsec = pred.xsection
        expectedR = (xsec.value/dataset.getSRUpperLimit(0.05,True,False) ).asNumber()
        if expectedR > bestExpectedR or (expectedR == bestExpectedR and xsec.value > bestXsec):
            bestExpectedR = expectedR
            bestPred = pred
            bestXsec = xsec.value

    return bestPred

def _getDataSetPredictions(dataset,smsTopList,maxMassDist):
    """
    Compute theory predictions for a given data set.
    For upper-limit results returns the list of theory predictions for the
    experimental result.  For efficiency-map results returns the list of theory
    predictions for the signal region.  Uses the list of elements in
    smsTopList.
    For each Txname appearing in dataset, it collects the elements and efficiencies,
    combine the masses (if needed) and compute the conditions (if existing).

    :parameter dataset: Data Set to be considered (DataSet object)
    :parameter smsTopList: list of topologies containing elements 
                           (TopologyList object)
    :parameter maxMassDist: maximum mass distance for clustering elements (float)
    :returns:  a TheoryPredictionList object containing a list of TheoryPrediction 
               objects
    """

    predictionList = TheoryPredictionList()
    # Select elements belonging to expResult and apply efficiencies
    elements = _getElementsFrom(smsTopList, dataset)

    #Check dataset sqrts format:
    if (dataset.globalInfo.sqrts/TeV).normalize()._unit:
            ID = dataset.globalInfo.id
            logger.error( "Sqrt(s) defined with wrong units for %s" % (ID) )
            return False

    #Remove unwanted cross sections
    newelements = []
    for el in elements:
        el.weight = el.weight.getXsecsFor(dataset.globalInfo.sqrts)
        if not el.weight: continue
        newelements.append(el)
    elements = newelements
    if len(elements) == 0:
        return None

    # Combine elements according to their respective constraints and masses
    # (For efficiencyMap analysis group all elements)
    clusters = _combineElements(elements, dataset, maxDist=maxMassDist)

    # Collect results and evaluate conditions
    for cluster in clusters:
        theoryPrediction = TheoryPrediction()
        theoryPrediction.dataset = dataset
        theoryPrediction.txnames = cluster.txnames
        theoryPrediction.xsection = _evalConstraint(cluster)
        theoryPrediction.conditions = _evalConditions(cluster)
        theoryPrediction.elements = cluster.elements
        theoryPrediction.mass = cluster.getAvgMass()
        theoryPrediction.PIDs = cluster.getPIDs()
        theoryPrediction.IDs = cluster.getIDs()
        predictionList._theoryPredictions.append(theoryPrediction)

    if len(predictionList) == 0:
        return None
    else:
        return predictionList

def _getElementsFrom(smsTopList, dataset):
    """
    Get elements that belong to any of the TxNames in dataset
    (appear in any of constraints in the result).
    Loop over all elements in smsTopList and returns a copy of the elements belonging
    to any of the constraints (i.e. have efficiency != 0). The copied elements
    have their weights multiplied by their respective efficiencies.

    :parameter dataset:  Data Set to be considered (DataSet object)
    :parameter smsTopList: list of topologies containing elements 
                           (TopologyList object)
    :returns: list of elements (Element objects)
    """

    elements = []
    for txname in dataset.txnameList:
        for top in smsTopList:
            itop = txname._topologyList.index(top)  #Check if the topology appear in txname
            if itop is None: continue
            for el in top.getElements():
                newEl = txname.hasElementAs(el)  #Check if element appears in txname
                if not newEl: continue
                el.covered = True
                eff = txname.getEfficiencyFor(newEl.getMasses())
                if not eff:
                    continue
                el.tested = True
                newEl.eff = eff
                newEl.weight *= eff
                newEl.txname = txname
                elements.append(newEl) #Save element with correct branch ordering

    return elements


def _combineElements(elements, dataset, maxDist):
    """
    Combine elements according to the data set type.
    If expResult == upper limit type, first group elements with different TxNames
    and then into mass clusters.
    If expResult == efficiency map type, group all elements into a single cluster.

    :parameter elements: list of elements (Element objects)
    :parameter expResult: Data Set to be considered (DataSet object)
    :returns: list of element clusters (ElementCluster objects)
    """

    clusters = []

    if dataset.getType() == 'efficiencyMap':
        cluster = clusterTools.groupAll(elements)
        clusters.append(cluster)
    elif dataset.getType() == 'upperLimit':
        txnames = list(set([el.txname for el in elements]))
        for txname in txnames:
            txnameEls = []
            for element in elements:
                if not element.txname == txname:
                    continue
                else: txnameEls.append(element)
            txnameClusters = clusterTools.clusterElements(txnameEls, maxDist)
            clusters += txnameClusters
    else:
        logger.warning("Unkown data type: %s. Data will be ignored."
                       % dataset.getType())

    return clusters


def _evalConstraint(cluster):
    """
    Evaluate the constraint inside an element cluster.
    If the cluster refers to a specific TxName, sum all the elements' weights
    according to the analysis constraint.
    For efficiency map results, sum all the elements' weights.

    :parameter cluster: cluster of elements (ElementCluster object)
    :returns: cluster cross section
    """

    if cluster.getDataType() == 'efficiencyMap':
        return cluster.getTotalXSec()
    elif cluster.getDataType() == 'upperLimit':
        if len(cluster.txnames) != 1:
            logger.error("An upper limit cluster should never contain more than one TxName")
            raise SModelSError()
        txname = cluster.txnames[0]
        if not txname.constraint or txname.constraint == "not yet assigned":
            return txname.constraint
        exprvalue = _evalExpression(txname.constraint,cluster)
        return exprvalue
    else:
        logger.error("Unknown data type %s" %(str(cluster.getDataType())))
        raise SModelSError()


def _evalConditions(cluster):
    """
    Evaluate the conditions (if any) inside an element cluster.

    :parameter cluster: cluster of elements (ElementCluster object)
    :returns: list of condition values (floats) if analysis type == upper limit. None, otherwise.
    """

    conditionVals = {}
    for txname in cluster.txnames:
        if not txname.condition or txname.condition == "not yet assigned":
            continue
        #Make sure conditions is always a list
        if isinstance(txname.condition,str):
            conditions =  [txname.condition]
        elif isinstance(txname.condition,list):
            conditions = txname.condition
        else:
            logger.error("Conditions should be a list or a string")
            raise SModelSError()

        # Loop over conditions
        for cond in conditions:
            exprvalue = _evalExpression(cond,cluster)
            if type(exprvalue) == type(crossSection.XSection()):
                conditionVals[cond] = exprvalue.value
            else:
                conditions[cond] = exprvalue

    if not conditionVals:
        return None
    else:
        return conditionVals


def _evalExpression(stringExpr,cluster):
    """
    Auxiliary method to evaluate a string expression using the weights of the elements in the cluster.
    Replaces the elements in stringExpr (in bracket notation) by their weights and evaluate the
    expression.
    e.g. computes the total weight of string expressions such as "[[[e^+]],[[e^-]]]+[[[mu^+]],[[mu^-]]]"
    or ratios of weights of string expressions such as "[[[e^+]],[[e^-]]]/[[[mu^+]],[[mu^-]]]"
    and so on...

    :parameter stringExpr: string containing the expression to be evaluated
    :parameter cluster: cluster of elements (ElementCluster object)
    :returns: xsection for the expression. Can be a XSection object, a float or not numerical (None,string,...)

    """

#Get cross section info from cluster (to generate zero cross section values):
    infoList = cluster.elements[0].weight.getInfo()
#Generate elements appearing in the string expression with zero cross sections:
    elements = []
    for elStr in elementsInStr(stringExpr):
        el = element.Element(elStr)
        el.weight = crossSection.XSectionList(infoList)
        elements.append(el)

#Get weights for elements appearing in stringExpr
    weightsDict = {}
    evalExpr = stringExpr.replace("'","").replace(" ","")
    for i,elStr in enumerate(elementsInStr(evalExpr)):
        el = element.Element(elStr)
        weightsDict['w%i'%i] = crossSection.XSectionList(infoList)
        for el1 in cluster.elements:
            if el1.particlesMatch(el):
                weightsDict['w%i'%i].combineWith(el1.weight)
                el.combineMotherElements(el1)
        evalExpr = evalExpr.replace(elStr,'w%i'%i)

    weightsDict.update({"Cgtr" : cGtr, "cGtr" : cGtr, "cSim" : cSim, "Csim" : cSim})
    exprvalue = eval(evalExpr, weightsDict)
    if type(exprvalue) == type(crossSection.XSectionList()):
        if len(exprvalue) != 1:
            logger.error("Evaluation of expression "+evalExpr+" returned multiple values.")
        return exprvalue[0] #Return XSection object
    return exprvalue<|MERGE_RESOLUTION|>--- conflicted
+++ resolved
@@ -311,50 +311,11 @@
 
     for theoPred in bestResults:
         theoPred.expResult = expResult
-<<<<<<< HEAD
-    return allResults
-
-def _mergePredictions ( preds, combinedUL, combinedEUL ):
-    """ merge theory predictions, for the combined prediction. """
-    if len(preds) == 0: return None
-    ret=copy.deepcopy( preds[0] )
-    ret.efficiencies = []
-    #eff, wtot, S, E = 0., 0., 0.*fb, 0.
-    S, E = 0.*fb, 0.
-    for pred in preds:
-        #w = pred.xsection.value.asNumber(fb)
-        ret.efficiencies.append ( pred.effectiveEff )
-        # eff += pred.effectiveEff * w
-        #if w > 0.:
-            #eff += w
-            #wtot += w / pred.effectiveEff
-        S += pred.xsection.value
-        E += pred.effectiveEff
-    #eff = eff / wtot
-    #ret.xsection.value = ret.xsection.value / ret.effectiveEff * eff ## / preds[0].effectiveEff
-    ret.xsection.value = S
-    ret.combinedUL = None
-    if type(combinedUL) != type(None):
-        ret.combinedUL = combinedUL * E
-    ret.combinedExpectedUL = None
-    if combinedEUL is not None:
-        ret.combinedExpectedUL = combinedEUL * E
-    # ret.effectiveEff = eff
-    ret.effectiveEff = E
-    # ret.dataset = FIXME special
-    ret.dataset = [ x.dataset for x in preds ] # we collect all datasets
-    return ret
-
-def _sortPredictions ( expResult, smsTopList, maxMassDist, combine ):
-    """ returns dictionary of predictions, sorted by XSectionInfo.
-        if combine is false, return empty dict.
-=======
         theoPred.upperLimit = theoPred.getUpperLimit()
         
     return bestResults
 
 def _getCombinedResultFor(dataSetResults,expResult,marginalize=False):
->>>>>>> 8ef94fd3
     """
     Compute the compbined result for all datasets, if covariance
     matrices are available. Return a TheoryPrediction object
