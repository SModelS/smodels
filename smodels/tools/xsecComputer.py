#!/usr/bin/env python3

"""
.. module:: xsecComputer
   :synopsis: Computation of reference ("theory") production cross sections.

.. moduleauthor:: Suchita Kulkarni <suchita.kulkarni@gmail.com>
.. moduleauthor:: Andre Lessa <lessa.a.p@gmail.com>
.. moduleauthor:: Wolfgang Waltenberger <wolfgang.waltenberger@gmail.com>

"""
from __future__ import print_function
from smodels import installation
from smodels.tools import toolBox, runtime
from smodels.tools.physicsUnits import pb, TeV, GeV
from smodels.theory import crossSection
from smodels.theory.crossSection import LO, NLO, NLL
from smodels.tools.smodelsLogging import logger, setLogLevel
from smodels.theory.exceptions import SModelSTheoryError as SModelSError
from smodels.tools.xsecBase import XSecBase, ArgsStandardizer
import os, copy
import pyslha
try:
    import cStringIO as io
except ImportError as e:
    import io
import sys

class XSecComputer(XSecBase):
    """ cross section computer class, what else? """
    def __init__ ( self, maxOrder, nevents, pythiaVersion, maycompile=True,
                   defaulttempdir : str = "/tmp/" ):
        """
        :param maxOrder: maximum order to compute the cross section, given as an integer
                    if maxOrder == LO, compute only LO pythia xsecs
                    if maxOrder == NLO, apply NLO K-factors from NLLfast (if available)
                    if maxOrder == NLL, apply NLO+NLL K-factors from NLLfast (if available)
        :param nevents: number of events for pythia run
        :param pythiaVersion: pythia6 or pythia8 (integer)
        :param maycompile: if True, then tools can get compiled on-the-fly
        :param defaulttempdir: the default temp directory
        """
        self.maxOrder = self._checkMaxOrder ( maxOrder )
        self.countNoXSecs = 0
        self.countNoNLOXSecs = 0
        self.maycompile = maycompile
        if nevents < 1:
            logger.error ( "Supplied nevents < 1" )
            sys.exit()
        self.nevents = nevents
        if pythiaVersion not in [ 6, 8 ]:
            logger.error ( "Unknown pythia version %s. Allowed values: 6, 8" % \
                            ( pythiaVersion ) )
            sys.exit()
        self.pythiaVersion = pythiaVersion
        self.defaulttempdir = defaulttempdir

    def _checkSLHA ( self, slhafile ):
        if not os.path.isfile(slhafile):
            logger.error("SLHA file %s not found.", slhafile)
            raise SModelSError()
        try:
            f=pyslha.readSLHAFile(slhafile)
        except (pyslha.ParseError,ValueError) as e:
            logger.error( f"File {slhafile} cannot be parsed as SLHA file: {e}" )
            raise SModelSError()

    def _checkSqrts ( self, sqrts ):
        if type(sqrts)==type(float) or type(sqrts)==type(int):
            logger.warning("sqrt(s) given as scalar, will add TeV as unit." )
            sqrts=float(sqrts)*TeV
        return sqrts

    def _checkMaxOrder ( self, maxOrder ):
        smaxorder={ "LO": 0, "NLO": 1, "NLL": 2 }
        if maxOrder in smaxorder.keys():
            logger.warning("maxorder given as string, please supply integer.")
            maxOrder=smaxorder[maxOrder]
        return maxOrder

    def addHigherOrders ( self, sqrts, slhafile ):
        """ add higher order xsecs """
        xsecs = copy.deepcopy ( self.loXsecs )
        s = float(sqrts/TeV)
        if abs (s % 1) < 1e-5:
            s = int(s)
        wlabel = str(s) + ' TeV'
        if self.maxOrder == LO:
            wlabel += ' (LO)'
        elif self.maxOrder == NLO:
            wlabel += ' (NLO)'
        elif self.maxOrder == NLL:
            wlabel += ' (NLO+NLL)'
        for ixsec, xsec in enumerate(xsecs):
            xsecs[ixsec].info.label = wlabel
            xsecs[ixsec].info.order = self.maxOrder

        if self.maxOrder > 0:
            pIDs = self.loXsecs.getPIDpairs()
            nllfastnr = sqrts.asNumber(TeV)
            if nllfastnr % 1 == 0:
                nllfastnr = int(nllfastnr)
                nllfast = toolBox.ToolBox().get( f"nllfast{nllfastnr}" )
                nllfast.maycompile = self.maycompile
                for pID in pIDs:
                    k = 0.
                    kNLO, kNLL = nllfast.getKfactorsFor(pID, slhafile)
                    if self.maxOrder == NLO and kNLO:
                        k = kNLO
                    elif self.maxOrder == NLL and kNLL and kNLO:
                        k = kNLO * kNLL
                    elif self.maxOrder > 2 and kNLL and kNLO:
                        logger.warning("Unkown xsec order, using NLL+NLO k-factor, "
                                       "if available")
                        k = kNLO * kNLL
                    k = float(k)
                    for i, xsec in enumerate(xsecs):
                        if set(xsec.pid) == set(pID):
                            # Apply k-factor
                            xsecs[i] = xsec * k
            else:
                logger.error ( f"nllfast{nllfastnr} not yet available! will compute LO only!" )

        # Remove zero cross sections
        while len(xsecs) > 0 and xsecs.getMinXsec() == 0. * pb:
            for xsec in xsecs:
                if xsec.value == 0. * pb:
                    xsecs.delete(xsec)
                    break
        if self.maxOrder > 0 and len(xsecs) == 0:
            self.countNoNLOXSecs += 1
            if self.countNoNLOXSecs < 3:
                logger.warning("No NLO or NLL cross sections available.")
            if self.countNoNLOXSecs == 3:
                logger.warning("No NLO or NLL cross sections available (will quench such warnings in future).")

        #for i in xsecs:
        #    logger.error ( "xsec=%s (%s)" % (i,type(i)) )
        return xsecs

    def match ( self, pids, theorypid ):
        """ do the pids given by the user match the
            pids of the theorypred? """
        spids = list(pids)
        stpids = list(theorypid)
        if len(spids)!=len(stpids):
            return False
        jokerpids = []
        for spid in spids:
            if type(spid)==int:
                if not spid in stpids:
                    return False
                else:
                    stpids.remove(spid)
            else:
                if type(spid)!=str:
                    logger.error ( "I have a pid of type %s. Dont know what to do." % \
                                    type(spid) )
                    sys.exit()
                jokerpids.append ( spid )
        jokerpids.sort( key=len, reverse=True ) # the longer, the more constraining
        if stpids == []: # no wildcards
            #print ( "tpid", theorypid, "matched", pids, "no wildcards" )
            return True
        import fnmatch
        for jpid in jokerpids:
            nomatch=[]
            hasMatched = False ## one jpid should match only one
            for i,stpid in enumerate(stpids):
                if not fnmatch.fnmatch ( str(stpid), jpid ):
                    nomatch.append ( stpid )
                else:
                    for j in stpids[i+1:]:
                        nomatch.append ( j )
                    break
            #print ( "jpid", jpid," no matches", nomatch )
            stpids = nomatch
        if len(stpids)>0:
            return False
        #print ( "tpid", theorypid, "matched", pids )
        return True


    def applyMultipliers ( self, xsecs, ssmultipliers ):
        """
        apply the given multipliers to the cross sections """
        for pids in ssmultipliers.keys():
            if type(pids) not in [ list, tuple ]:
                logger.error ( "signal strength multipliers need to be supplied as a dictionary, with the keys being tuples of the mothers' pids, e.g. { (1000021, -1000001 ): 0.9, .... }" )
                sys.exit()
            if len(pids) != 2:
                logger.warning ( "currently we always only have two mothers, so why are the signal strength multipliers given for %d mothers?" % len(pids) )
            known_pids = [ 3000006 ] ## here we can define some exceptional pids
            for pid in pids:
                if type(pid)==int and (abs(pid) < 1000000 or ( abs(pid) > 3000000 and abs(pid) not in known_pids) ):
                    logger.warning ( "signal strength multiplier for pid %d supplied. what does that mean?" % pid )
        for x in xsecs:
            for pids, multiplier in ssmultipliers.items():
                if self.match ( pids, x.pid ):
                    x.value = x.value * multiplier
                    break
        # return xsecs
        newx = crossSection.XSectionList()
        for x in xsecs:
            if x.value.asNumber(pb)>0.:
                newx.add(x)
        return newx

    def getPythia ( self ):
        """ returns the pythia tool that is configured to be used """
        ret= toolBox.ToolBox().get("pythia%d" % self.pythiaVersion )
        ret.maycompile = self.maycompile
        ret.defaulttempdir = self.defaulttempdir
        return ret

    def compute ( self, sqrts, slhafile,  lhefile=None, unlink=True, loFromSlha=None,
                  pythiacard=None, ssmultipliers=None ):
        """
        Run pythia and compute SUSY cross sections for the input SLHA file.

        :param sqrts: sqrt{s} to run Pythia, given as a unum (e.g. 7.*TeV)
        :param slhafile: SLHA file
        :param lhefile: LHE file. If None, do not write pythia output to file. If
                     file does not exist, write pythia output to this file name. If
                     file exists, read LO xsecs from this file (does not run pythia).
        :param unlink: Clean up temp directory after running pythia
        :param loFromSlha: If True, uses the LO xsecs from the SLHA file to
                           compute the higher order xsecs
        :param pythiaCard: Optional path to pythia.card. If None, uses
                           smodels/etc/pythia.card
        :param ssmultipliers: optionally supply signal strengh multipliers,
                given as dictionary of the tuple of the mothers' pids as keys and
                multipliers as values, e.g { (1000001,1000021):1.1 }.
        :returns: XSectionList object

        """
        sqrts = self._checkSqrts( sqrts )
        self._checkSLHA ( slhafile )

        if lhefile:
            if os.path.isfile(lhefile):
                logger.warning("Using LO cross sections from " + lhefile)
                logger.error ( "Cross section retrieval from lhefile currently not implemented" )
                sys.exit()
            else:
                logger.info("Writing pythia LHE output to " + lhefile)
        if loFromSlha:
            logger.info("Using LO cross sections from " + slhafile)
            xsecsInfile = crossSection.getXsecFromSLHAFile(slhafile)
            loXsecs = crossSection.XSectionList()
            for xsec in xsecsInfile:
                if xsec.info.order == 0 and abs ( xsec.info.sqrts - sqrts ).asNumber(TeV) < 1e-5:
                    loXsecs.add(xsec)
            if ssmultipliers != None:
                logger.warning ( "supplied signal strength multipliers, but LO xsecs are taken from file. Will not apply them" )
        else:
            logger.info("get LO cross sections from pythia%d" % self.pythiaVersion )
            tool = self.getPythia()
            tool.tempdir = None # reset, to make sure it works in parallel mode
            tool.nevents = self.nevents
            tool.sqrts = sqrts / TeV
            tool.pythiacard = pythiacard
            loXsecs = tool.run( slhafile, lhefile, unlink=unlink )
            if ssmultipliers != None:
                loXsecs = self.applyMultipliers ( loXsecs, ssmultipliers )
        self.loXsecs = loXsecs
        self.loXsecs.sort()
        self.xsecs = self.addHigherOrders ( sqrts, slhafile )
        self.xsecs.sort()
        #for xsec in self.loXsecs:
        #    logger.debug ( "now writing out xsecs: %s" % xsec.value )
        logger.debug ( "how many NLL xsecs? %d" % len(self.xsecs) )
        return self.xsecs

    def computeForOneFile ( self, sqrtses, inputFile, unlink,
                            lOfromSLHA, tofile, pythiacard = None,
                            ssmultipliers = None, comment = None ):
        """
        Compute the cross sections for one file.

        :param sqrtses: list of sqrt{s} tu run pythia, as a unum (e.g. [7*TeV])
        :param inputFile: input SLHA file to compute xsecs for
        :param unlink: if False, keep temporary files
        :param lofromSLHA: try to obtain LO xsecs from SLHA file itself
        :param tofile: False, True, "all": write results to file, if "all" also write lower xsecs to file.
        :param pythiacard: optionally supply your own runcard
        :param ssmultipliers: optionally supply signal strengh multipliers,
                              given as dictionary of the tuple of the mothers' pids as keys and
                              multipliers as values, e.g { (1000001,1000021):1.1 }.
        :param comment: an optional comment that gets added to the slha file.

        :returns: number of xsections that have been computed
        """

        nXSecs = 0 ## count the xsecs we are adding
        if tofile:
            logger.info("Computing SLHA cross section from %s, adding to "
                        "SLHA file." % inputFile )
            complain = True ## dont complain about already existing xsecs,
            # if we were the ones writing them
            for s in sqrtses:
                ss = s*TeV
                self.compute( ss, inputFile, unlink= unlink, loFromSlha= lOfromSLHA,
                              pythiacard=pythiacard, ssmultipliers = ssmultipliers )
                if tofile == "all":
                    xcomment = str(self.nevents)+" evts, pythia%d [pb]"%\
                                              self.pythiaVersion
                    nXSecs += self.addXSecToFile(self.loXsecs, inputFile, xcomment, complain )
                    complain = False
                xcomment = str(self.nevents)+" events, [pb], pythia%d for LO"%\
                                              self.pythiaVersion
                if tofile != False:
                    nXSecs += self.addXSecToFile( self.xsecs, inputFile, xcomment, complain)
                    complain = False
            if nXSecs > 0: ## only add if we actually added xsecs
                self.addMultipliersToFile ( ssmultipliers, inputFile )
            self.addCommentToFile ( comment, inputFile )
        else:
            logger.info("Computing SLHA cross section from %s." % inputFile )
            print()
            print( "     Cross sections:" )
            print( "=======================" )
            for s in sqrtses:
                ss = s*TeV
                self.compute( ss, inputFile, unlink=unlink, loFromSlha=lOfromSLHA,
                              ssmultipliers = ssmultipliers )
                for xsec in self.xsecs:
                    nXSecs += 1
                    print( "%s %20s:  %.3e pb" % \
                            ( xsec.info.label,xsec.pid,xsec.value/pb ) )
            print()
        return nXSecs

    def computeForBunch ( self, sqrtses, inputFiles, unlink,
                          lOfromSLHA, tofile, pythiacard=None,
                          ssmultipliers=None   ):
        """ compute xsecs for a bunch of slha files """
        for inputFile in inputFiles:
            logger.debug ( "computing xsec for %s" % inputFile )
            self.computeForOneFile ( sqrtses, inputFile, unlink, lOfromSLHA,
                      tofile, pythiacard=pythiacard, ssmultipliers = ssmultipliers )

    def addCommentToFile ( self, comment, slhaFile ):
        """ add the optional comment to file """
        if comment in [ None, "" ]:
            return
        if not os.path.isfile(slhaFile ):
            logger.error("SLHA file %s not found." % slhaFile )
            raise SModelSError()
        outfile = open(slhaFile, 'a')
        outfile.write ( "# %s\n" % comment )
        outfile.close()

    def addMultipliersToFile ( self, ssmultipliers, slhaFile ):
        """ add the signal strength multipliers to the SLHA file """
        if ssmultipliers in [ None, {} ]:
            return
        if not os.path.isfile(slhaFile ):
            logger.error("SLHA file %s not found." % slhaFile )
            raise SModelSError()
        tokens = []
        for k,v in ssmultipliers.items():
            tokens.append ( "%s:%.4g" % ( k, v ) )
        newline = "# Signal strength multipliers: " + ", ".join ( tokens )
        with open(slhaFile, 'r' ) as r:
            lines = r.readlines()
            r.close()

        rewrite = []
        for line in lines:
            if "Signal strength multipliers" in line:
                if ( line.strip() == newline ):
                    logger.debug ( "Signal strength multipliers have alread been applied." )
                else:
                    logger.error ( "Different signal strength multipliers have alread been applied!!!" )
                    rewrite.append ( line+" ERROR inconsistent!" )
            else:
                if not "produced at step" in line:
                    rewrite.append ( line )
        outfile = open(slhaFile, 'w')
        for line in rewrite:
            outfile.write ( line )
        if line != "\n": ## last line not an empty newline?
            outfile.write ( "\n" )
        outfile.write ( newline )
        outfile.write ( "\n" )
        outfile.close()

<<<<<<< HEAD
=======
    def addXSecToFile( self, xsecs, slhafile, comment=None, complain=True):
        """
        Write cross sections to an SLHA file.

        :param xsecs: a XSectionList object containing the cross sections
        :param slhafile: target file for writing the cross sections in SLHA format
        :param comment: optional comment to be added to each cross section block
        :param complain: complain if there are already cross sections in file

        """

        if not os.path.isfile(slhafile):
            line = f"SLHA file {slhafile} not found."
            logger.error( line )
            raise SModelSError( line )
        if len(xsecs) == 0:
            self.countNoXSecs+=1
            if self.countNoXSecs < 3:
                logger.warning("No cross sections available.")
            if self.countNoXSecs == 3:
                logger.warning("No cross sections available (will quench such warnings in future).")
            return False
        # Check if file already contain cross section blocks
        xSectionList = crossSection.getXsecFromSLHAFile(slhafile)
        if xSectionList and complain:
            logger.info("SLHA file already contains XSECTION blocks. Adding "
                           "only missing cross sections.")

        # Write cross sections to file, if they do not overlap with any cross
        # section in the file
        outfile = open(slhafile, 'r')
        lastline = outfile.readlines()[-1]
        lastline = lastline.strip()
        outfile.close()

        outfile = open(slhafile, 'a')
        if lastline != "":
            outfile.write("\n" )
        nxsecs = 0
        for xsec in xsecs:
            writeXsec = True
            for oldxsec in xSectionList:
                if oldxsec.info == xsec.info and set(oldxsec.pid) == set(xsec.pid):
                    writeXsec = False
                    break
            if writeXsec:
                nxsecs += 1
                outfile.write( self.xsecToBlock(xsec, (2212, 2212), comment) + "\n")
        outfile.close()

        return nxsecs

    def xsecToBlock( self, xsec, inPDGs=(2212, 2212), comment=None, xsecUnit = pb):
        """
        Generate a string for a XSECTION block in the SLHA format from a XSection
        object.

        :param inPDGs: defines the PDGs of the incoming states
                       (default = 2212,2212)

        :param comment: is added at the end of the header as a comment
        :param xsecUnit: unit of cross sections to be written (default is pb).
                         Must be a Unum unit.

        """
        if type(xsec) != type(crossSection.XSection()):
            logger.error("Wrong input")
            raise SModelSError()
        # Sqrt(s) in GeV
        header = "XSECTION  " + str(xsec.info.sqrts / GeV)
        for pdg in inPDGs:
            # PDGs of incoming states
            header += " " + str(pdg)
        # Number of outgoing states
        header += " " + str(len(xsec.pid))
        for pid in xsec.pid:
            # PDGs of outgoing states
            header += " " + str(pid)
        if comment:
            header += " # " + str(comment)  # Comment
        entry = "  0  " + str(xsec.info.order) + "  0  0  0  0  " + \
                str( "%16.8E" % (xsec.value / xsecUnit) ) + " SModelSv" + \
                     installation.version()

        return "\n" + header + "\n" + entry


class ArgsStandardizer:
    """ simple class to collect all argument manipulators """

    def getSSMultipliers ( self, multipliers ):
        if type ( multipliers ) == str:
            if multipliers in [ "", "None", "none", "no", "{}" ]:
                return None
            if multipliers.count("{") != 1 or multipliers.count("}") != 1:
                logger.error ( "need to pass signal strengh multipliers as dictionary with tuple of pids as keys" )
            if multipliers.count("(") != multipliers.count(")"):
                logger.error ( "need to pass signal strengh multipliers as dictionary with tuple of pids as keys" )
            return eval(multipliers)
        return multipliers

    def getInputFiles ( self, args ):
        """ geth the names of the slha files to run over """
        inputPath  = args.filename.strip()
        if not os.path.exists( inputPath ):
            logger.error( "Path %s does not exist." % inputPath )
            sys.exit(1)
        inputFiles = []
        if os.path.isfile ( inputPath ):
            inputFiles = [ inputPath ]
        else:
            files = os.listdir ( inputPath )
            for f in files:
                inputFiles.append ( os.path.join ( inputPath, f ) )
        import random
        random.shuffle ( inputFiles )
        return inputFiles

    def checkAllowedSqrtses ( self, order, sqrtses ):
        """ check if the sqrtses are 'allowed' """
        if order == 0: return
        allowedsqrtses=[7, 8, 13, 13.6]
        for sqrts in sqrtses:
            if not sqrts in allowedsqrtses:
                logger.error("Cannot compute NLO or NLL xsecs for sqrts = %d "
                        "TeV! Available are: %s TeV." % (sqrts, allowedsqrtses ))
                sys.exit(-2)

    def getOrder ( self, args ):
        """ retrieve the order in perturbation theory from argument list """
        if args.NLL:
            return NLL
        if args.NLO:
            return NLO
        return LO

    def queryCrossSections ( self, filename ):
        if os.path.isdir ( filename ):
            logger.error ( "Cannot query cross sections for a directory." )
            sys.exit(-1)
        xsecsInfile = crossSection.getXsecFromSLHAFile(filename)
        if xsecsInfile:
            print ( "1" )
        else:
            print ( "0" )

    def getSqrtses ( self, args ):
        """ extract the sqrtses from argument list """
        sqrtses = [item for sublist in args.sqrts for item in sublist]
        if len(sqrtses) == 0:
            sqrtses = [8,13]
        sqrtses.sort()
        sqrtses = set(sqrtses)
        return sqrtses

    def checkNCPUs ( self, ncpus, inputFiles ):
        if ncpus < -1 or ncpus == 0:
            logger.error ( "Weird number of CPUs given: %d" % ncpus )
            sys.exit()
        if ncpus == -1:
            ncpus = runtime.nCPUs()
        ncpus = min ( len(inputFiles), ncpus )
        if ncpus == 1:
            logger.info ( "We run on a single cpu" )
        else:
            logger.info ( "We run on %d cpus" % ncpus )
        return ncpus

    def getPythiaVersion ( self, args ):
        pythiaVersion = 8

        if hasattr(args, 'pythia6' ) and args.pythia6 == True:
            pythiaVersion = 6
            if hasattr(args, 'pythia8') and args.pythia8 == True:
                logger.error ( "cannot both use pythia6 and pythia8 for LO xsecs." )
                sys.exit()
        return pythiaVersion

    def writeToFile ( self, args ):
        toFile = None
        if args.tofile:
            toFile="highest"
        if args.alltofile:
            if toFile=="highest":
                logger.warning ( "Specified both --tofile and --alltofile. Will use "\
                              "--alltofile" )
            toFile="all"
        return toFile

    def tempDir ( self, args ):
        ret = "/tmp/"
        if hasattr ( args, "tempdir" ):
            ret = args.tempdir
        return ret

>>>>>>> 2a41f055
def main(args):
    canonizer = ArgsStandardizer()
    setLogLevel ( args.verbosity )
    if not hasattr ( args, "noautocompile" ):
        args.noautocompile = False
    if args.query:
        return canonizer.queryCrossSections ( args.filename )
    if args.colors:
        from smodels.tools.colors import colors
        colors.on = True
    sqrtses = canonizer.getSqrtses ( args )
    order = canonizer.getOrder ( args )
    canonizer.checkAllowedSqrtses ( order, sqrtses )
    inputFiles = canonizer.getInputFiles ( args )
    ncpus = canonizer.checkNCPUs ( args.ncpus, inputFiles )
    pythiaVersion = canonizer.getPythiaVersion ( args )
    ssmultipliers = None
    if hasattr ( args, "ssmultipliers" ):
        ssmultipliers = canonizer.getSSMultipliers ( args.ssmultipliers )
        if ssmultipliers != None:
            for pids,multiplier in ssmultipliers.items():
                if type(pids) != tuple:
                    logger.error ( "keys of ssmultipliers need to be supplied as tuples" )
                    sys.exit()
                if type(multiplier) not in [ int, float ]:
                    logger.error ( "values of ssmultipliers need to be supplied as ints or floats" )
                    sys.exit()

    pythiacard = None
    if hasattr(args, 'pythiacard'):
        pythiacard = args.pythiacard

    children = []
    for i in range(ncpus):
        pid = os.fork()
        chunk = inputFiles [ i::ncpus ]
        if pid < 0:
            logger.error ( "fork did not succeed! Pid=%d" % pid )
            sys.exit()
        if pid == 0:
            logger.debug ( "chunk #%d: pid %d (parent %d)." %
                       ( i, os.getpid(), os.getppid() ) )
            logger.debug ( " `-> %s" % " ".join ( chunk ) )
            computer = XSecComputer( order, args.nevents, pythiaVersion, \
                                   not args.noautocompile, canonizer.tempDir(args) )
            toFile = canonizer.writeToFile ( args )
            computer.computeForBunch (  sqrtses, chunk, not args.keep,
                          args.LOfromSLHA, toFile, pythiacard=pythiacard, \
                        ssmultipliers = ssmultipliers )
            os._exit ( 0 )
        if pid > 0:
            children.append ( pid )
    for child in children:
        r = os.waitpid ( child, 0 )
        logger.debug ( "child %d terminated: %s" % (child,r) )
    logger.debug ( "all children terminated." )<|MERGE_RESOLUTION|>--- conflicted
+++ resolved
@@ -386,204 +386,6 @@
         outfile.write ( "\n" )
         outfile.close()
 
-<<<<<<< HEAD
-=======
-    def addXSecToFile( self, xsecs, slhafile, comment=None, complain=True):
-        """
-        Write cross sections to an SLHA file.
-
-        :param xsecs: a XSectionList object containing the cross sections
-        :param slhafile: target file for writing the cross sections in SLHA format
-        :param comment: optional comment to be added to each cross section block
-        :param complain: complain if there are already cross sections in file
-
-        """
-
-        if not os.path.isfile(slhafile):
-            line = f"SLHA file {slhafile} not found."
-            logger.error( line )
-            raise SModelSError( line )
-        if len(xsecs) == 0:
-            self.countNoXSecs+=1
-            if self.countNoXSecs < 3:
-                logger.warning("No cross sections available.")
-            if self.countNoXSecs == 3:
-                logger.warning("No cross sections available (will quench such warnings in future).")
-            return False
-        # Check if file already contain cross section blocks
-        xSectionList = crossSection.getXsecFromSLHAFile(slhafile)
-        if xSectionList and complain:
-            logger.info("SLHA file already contains XSECTION blocks. Adding "
-                           "only missing cross sections.")
-
-        # Write cross sections to file, if they do not overlap with any cross
-        # section in the file
-        outfile = open(slhafile, 'r')
-        lastline = outfile.readlines()[-1]
-        lastline = lastline.strip()
-        outfile.close()
-
-        outfile = open(slhafile, 'a')
-        if lastline != "":
-            outfile.write("\n" )
-        nxsecs = 0
-        for xsec in xsecs:
-            writeXsec = True
-            for oldxsec in xSectionList:
-                if oldxsec.info == xsec.info and set(oldxsec.pid) == set(xsec.pid):
-                    writeXsec = False
-                    break
-            if writeXsec:
-                nxsecs += 1
-                outfile.write( self.xsecToBlock(xsec, (2212, 2212), comment) + "\n")
-        outfile.close()
-
-        return nxsecs
-
-    def xsecToBlock( self, xsec, inPDGs=(2212, 2212), comment=None, xsecUnit = pb):
-        """
-        Generate a string for a XSECTION block in the SLHA format from a XSection
-        object.
-
-        :param inPDGs: defines the PDGs of the incoming states
-                       (default = 2212,2212)
-
-        :param comment: is added at the end of the header as a comment
-        :param xsecUnit: unit of cross sections to be written (default is pb).
-                         Must be a Unum unit.
-
-        """
-        if type(xsec) != type(crossSection.XSection()):
-            logger.error("Wrong input")
-            raise SModelSError()
-        # Sqrt(s) in GeV
-        header = "XSECTION  " + str(xsec.info.sqrts / GeV)
-        for pdg in inPDGs:
-            # PDGs of incoming states
-            header += " " + str(pdg)
-        # Number of outgoing states
-        header += " " + str(len(xsec.pid))
-        for pid in xsec.pid:
-            # PDGs of outgoing states
-            header += " " + str(pid)
-        if comment:
-            header += " # " + str(comment)  # Comment
-        entry = "  0  " + str(xsec.info.order) + "  0  0  0  0  " + \
-                str( "%16.8E" % (xsec.value / xsecUnit) ) + " SModelSv" + \
-                     installation.version()
-
-        return "\n" + header + "\n" + entry
-
-
-class ArgsStandardizer:
-    """ simple class to collect all argument manipulators """
-
-    def getSSMultipliers ( self, multipliers ):
-        if type ( multipliers ) == str:
-            if multipliers in [ "", "None", "none", "no", "{}" ]:
-                return None
-            if multipliers.count("{") != 1 or multipliers.count("}") != 1:
-                logger.error ( "need to pass signal strengh multipliers as dictionary with tuple of pids as keys" )
-            if multipliers.count("(") != multipliers.count(")"):
-                logger.error ( "need to pass signal strengh multipliers as dictionary with tuple of pids as keys" )
-            return eval(multipliers)
-        return multipliers
-
-    def getInputFiles ( self, args ):
-        """ geth the names of the slha files to run over """
-        inputPath  = args.filename.strip()
-        if not os.path.exists( inputPath ):
-            logger.error( "Path %s does not exist." % inputPath )
-            sys.exit(1)
-        inputFiles = []
-        if os.path.isfile ( inputPath ):
-            inputFiles = [ inputPath ]
-        else:
-            files = os.listdir ( inputPath )
-            for f in files:
-                inputFiles.append ( os.path.join ( inputPath, f ) )
-        import random
-        random.shuffle ( inputFiles )
-        return inputFiles
-
-    def checkAllowedSqrtses ( self, order, sqrtses ):
-        """ check if the sqrtses are 'allowed' """
-        if order == 0: return
-        allowedsqrtses=[7, 8, 13, 13.6]
-        for sqrts in sqrtses:
-            if not sqrts in allowedsqrtses:
-                logger.error("Cannot compute NLO or NLL xsecs for sqrts = %d "
-                        "TeV! Available are: %s TeV." % (sqrts, allowedsqrtses ))
-                sys.exit(-2)
-
-    def getOrder ( self, args ):
-        """ retrieve the order in perturbation theory from argument list """
-        if args.NLL:
-            return NLL
-        if args.NLO:
-            return NLO
-        return LO
-
-    def queryCrossSections ( self, filename ):
-        if os.path.isdir ( filename ):
-            logger.error ( "Cannot query cross sections for a directory." )
-            sys.exit(-1)
-        xsecsInfile = crossSection.getXsecFromSLHAFile(filename)
-        if xsecsInfile:
-            print ( "1" )
-        else:
-            print ( "0" )
-
-    def getSqrtses ( self, args ):
-        """ extract the sqrtses from argument list """
-        sqrtses = [item for sublist in args.sqrts for item in sublist]
-        if len(sqrtses) == 0:
-            sqrtses = [8,13]
-        sqrtses.sort()
-        sqrtses = set(sqrtses)
-        return sqrtses
-
-    def checkNCPUs ( self, ncpus, inputFiles ):
-        if ncpus < -1 or ncpus == 0:
-            logger.error ( "Weird number of CPUs given: %d" % ncpus )
-            sys.exit()
-        if ncpus == -1:
-            ncpus = runtime.nCPUs()
-        ncpus = min ( len(inputFiles), ncpus )
-        if ncpus == 1:
-            logger.info ( "We run on a single cpu" )
-        else:
-            logger.info ( "We run on %d cpus" % ncpus )
-        return ncpus
-
-    def getPythiaVersion ( self, args ):
-        pythiaVersion = 8
-
-        if hasattr(args, 'pythia6' ) and args.pythia6 == True:
-            pythiaVersion = 6
-            if hasattr(args, 'pythia8') and args.pythia8 == True:
-                logger.error ( "cannot both use pythia6 and pythia8 for LO xsecs." )
-                sys.exit()
-        return pythiaVersion
-
-    def writeToFile ( self, args ):
-        toFile = None
-        if args.tofile:
-            toFile="highest"
-        if args.alltofile:
-            if toFile=="highest":
-                logger.warning ( "Specified both --tofile and --alltofile. Will use "\
-                              "--alltofile" )
-            toFile="all"
-        return toFile
-
-    def tempDir ( self, args ):
-        ret = "/tmp/"
-        if hasattr ( args, "tempdir" ):
-            ret = args.tempdir
-        return ret
-
->>>>>>> 2a41f055
 def main(args):
     canonizer = ArgsStandardizer()
     setLogLevel ( args.verbosity )
