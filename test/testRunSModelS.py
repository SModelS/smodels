#!/usr/bin/env python

"""
.. module:: testRunSModelS
   :synopsis: Tests runSModelS

.. moduleauthor:: Ursula Laa <Ursula.Laa@assoc.oeaw.ac.at>
.. moduleauthor:: Andre Lessa <lessa.a.p@gmail.com>

"""

import sys,shutil,os
sys.path.insert(0,"../")
import unittest
import glob
from os.path import join, basename
from smodels.installation import installDirectory as iDir
from smodels.tools import crashReport
from smodels.tools.timeOut import NoTime
from databaseLoader import database ## to make sure the db exists
<<<<<<< HEAD
from runSModelS import main
=======
from smodels.tools.runSModelS import run
>>>>>>> 34dabef2
import redirector
import unum
import time

from smodels.tools.smodelsLogging import logger, setLogLevel

def equalObjs(obj1,obj2,allowedDiff,ignore=[]):
    """
    Compare two objects.
    The numerical values are compared up to the precision defined by allowedDiff.

    :param obj1: First python object to be compared
    :param obj2: Second python object to be compared
    :param allowedDiff: Allowed % difference between two numerical values
    :param ignore: List of keys to be ignored
    :return: True/False
    """
    if type(obj1) in [ float, int ] and type ( obj2) in [ float, int ]:
        obj1,obj2=float(obj1),float(obj2)

    if type(obj1) != type(obj2):
        logger.info("Data types differ (%s,%s)" %(type(obj1),type(obj2)))
        return False

    if isinstance(obj1,unum.Unum):
        if obj1 == obj2:
            return True
        diff = 2.*abs(obj1-obj2)/abs(obj1+obj2)
        return diff.asNumber() < allowedDiff
    elif isinstance(obj1,float):
        if obj1 == obj2:
            return True
        diff = 2.*abs(obj1-obj2)/abs(obj1+obj2)
        return diff < allowedDiff
    elif isinstance(obj1,str):
        return obj1 == obj2
    elif isinstance(obj1,dict):
        for key in obj1:
            if key in ignore: continue
            if not key in obj2:
                logger.warning("Key %s missing" %key)
                return False
            if not equalObjs(obj1[key],obj2[key],allowedDiff, ignore=ignore ):
                logger.warning( "Dictionaries differ in key ``%s''" % key )
                s1,s2 = str(obj1[key]),str(obj2[key]) 
                if len(s1) + len(s2) > 200:
                    logger.warning ( "The values are too long to print." )
                else:
                    logger.warning( 'The values are: %s (this run) versus %s (default)'%\
                                ( s1,s2 ) )
                return False
    elif isinstance(obj1,list):
        if len(obj1) != len(obj2):
            logger.warning('Lists differ in length:\n   %i (this run)\n and\n   %i (default)' %\
                                (len(obj1),len(obj2)))
            return False
        for ival,val in enumerate(obj1):
            if not equalObjs(val,obj2[ival],allowedDiff):
                logger.warning('Lists differ:\n   %s (this run)\n and\n   %s (default)' %\
                                (str(val),str(obj2[ival])))
                return False
    else:
        return obj1 == obj2

    return True


class RunSModelSTest(unittest.TestCase):
    def runMain(self, filename, timeout = 0, suppressStdout=True, development=False,
                 inifile = "testParameters.ini" ):
        to = None
        level = 'debug'
        if suppressStdout:
            level = 'error'
            to = os.devnull
        with redirector.stdout_redirected ( to = to ):
            out = join( iDir(), "test/unitTestOutput" )
            setLogLevel ( level )
            run(filename, parameterFile=join ( iDir(), "test/%s" % inifile ),
                 outputDir= out, db= database, timeout = timeout,
                 development = development)
            sfile = join(iDir(),"test/unitTestOutput/%s.py" % basename(filename))
            return sfile

    def testMultipleFiles( self ):
        out = join( iDir(), "test/unitTestOutput")
        for i in os.listdir( out ):
            if i[-8:]==".smodels":
                os.unlink( os.path.join ( out, i ))
        dirname = join( iDir(), "inputFiles/slha/" )
        self.runMain(dirname)
        nout = len([i for i in glob.iglob("unitTestOutput/*smodels") if not "~" in i])
        nin = len([i for i in glob.iglob("%s/*slha" % dirname) if not "~" in i])
        if nout != nin:
            logger.error("Number of output file (%d) differ from number of input files (%d)" % (nout, nin))
        self.assertTrue( nout == nin )
   
    def timeoutRun(self):
        filename = join ( iDir(), "inputFiles/slha/complicated.slha" )
        outputfile = self.runMain(filename, timeout=1, suppressStdout=True,
                     development=True, inifile = "timeout.ini" )
   
    def testTimeout(self):
        self.assertRaises(NoTime, self.timeoutRun)
 
    def testGoodFile(self):
        filename = join ( iDir(), "inputFiles/slha/gluino_squarks.slha" )
        outputfile = self.runMain(filename)
        shutil.copyfile(outputfile,'./output.py')
        from gluino_squarks_default import smodelsOutputDefault
        from output import smodelsOutput
        ignoreFields = ['input file','smodels version', 'ncpus']
        smodelsOutputDefault['ExptRes'] = sorted(smodelsOutputDefault['ExptRes'],
                    key=lambda res: [res['theory prediction (fb)'],res['TxNames'],
                    res['AnalysisID'],res['DataSetID']])
        equals = equalObjs(smodelsOutput,smodelsOutputDefault,allowedDiff=0.02,
                           ignore=ignoreFields)
        for i in [ './output.py', './output.pyc' ]:
            if os.path.exists ( i ): os.remove ( i )
        self.assertTrue(equals)
    
    def testGoodFile13(self):
          
        filename = join ( iDir(), "inputFiles/slha/simplyGluino.slha" )
        outputfile = self.runMain(filename)
        shutil.copyfile(outputfile,'./output13.py')
        from simplyGluino_default import smodelsOutputDefault
        from output13 import smodelsOutput
        ignoreFields = ['input file','smodels version', 'ncpus', 'Element']
        smodelsOutputDefault['ExptRes'] = sorted(smodelsOutputDefault['ExptRes'],
                    key=lambda res: [res['theory prediction (fb)'],res['TxNames'],
                    res['AnalysisID'],res['DataSetID']])
        equals = equalObjs(smodelsOutput,smodelsOutputDefault,allowedDiff=0.02,
                           ignore=ignoreFields)
        if not equals:
            print "output13.py and simplyGluino_default.py differ!"
        for i in [ './output13.py', './output13.pyc' ]:
            if os.path.exists ( i ):
                continue
                os.remove ( i )
        self.assertTrue(equals)        
  
    def testBadFile(self):
        filename = join (iDir(), "inputFiles/slha/I_dont_exist.slha" )
        outputfile = self.runMain(filename)
        shutil.copyfile(outputfile,'./bad_output.py')
        from bad_default import smodelsOutputDefault
        from bad_output import smodelsOutput
        ignoreFields = ['input file','smodels version', 'ncpus']
        equals = equalObjs( smodelsOutput,smodelsOutputDefault,allowedDiff=0.,
                            ignore=ignoreFields)
        for i in [ "./bad_output.py", "./bad_output.pyc" ]:
            if os.path.exists ( i ):
                os.remove( i )
        self.assertTrue( equals )
  
    def cleanUp ( self ):
        for f in os.listdir("."):
            if ".crash" in f: os.remove(f)
        for i in [ "crash_report_parameter", "crash_report_input" ]:
            if os.path.exists ( i ): os.remove ( i )
  
    def testCrash(self):
        filename = join ( iDir(), "inputFiles/slha/gluino_squarks.slha" )
        ctr=0
        crash_file = None
        self.cleanUp()
        outputfile = self.runMain(filename, timeout=1, suppressStdout=True,
                                   inifile= "timeout.ini" )
        try:
            ## trying to sync!!
            import ctypes
            libc = ctypes.CDLL("libc.so.6")
            libc.sync()
        except (OSError,AttributeError,ImportError) as e:
            pass
        time.sleep(.1)
        for f in os.listdir("."):
            if ".crash" in f:
                crash_file = f
                ctr+=1
        self.assertEqual ( ctr, 1 )
        inp, par = crashReport.readCrashReportFile(crash_file)
   
        with open(filename) as f:
            with open(inp) as g:
                self.assertEqual(f.readlines(), g.readlines())
        with open("timeout.ini") as f:
            with open(par) as g:
               self.assertEqual( f.readlines(), g.readlines())
        self.cleanUp()

if __name__ == "__main__":
    unittest.main()<|MERGE_RESOLUTION|>--- conflicted
+++ resolved
@@ -18,11 +18,7 @@
 from smodels.tools import crashReport
 from smodels.tools.timeOut import NoTime
 from databaseLoader import database ## to make sure the db exists
-<<<<<<< HEAD
-from runSModelS import main
-=======
 from smodels.tools.runSModelS import run
->>>>>>> 34dabef2
 import redirector
 import unum
 import time
