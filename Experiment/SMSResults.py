--- conflicted
+++ resolved
@@ -561,8 +561,6 @@
     constraints[key] = ret[topo]
     return ret[topo]
 
-<<<<<<< HEAD
-=======
 categories = {}
 
 def getCategories (analysis, topo="all", run=None):
@@ -583,7 +581,6 @@
     categories[key] = ret[topo]
     return ret[topo]
 
->>>>>>> 177a7ac0
 def getRequirement (analysis, run=None):
     """ any requirements that come with this analysis? (e.g. onshellness) """
     return SMSHelpers.getMetaInfoField (analysis, "requires", run)
