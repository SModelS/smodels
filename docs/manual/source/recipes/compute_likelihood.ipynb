{
 "cells": [
  {
   "cell_type": "markdown",
   "metadata": {},
   "source": [
    "# How To: Compute likelihood and chi2"
   ]
  },
  {
   "cell_type": "code",
   "execution_count": 1,
   "metadata": {},
   "outputs": [],
   "source": [
    "# Set up the path to SModelS installation folder\n",
    "import sys; sys.path.append(\".\"); import smodels_paths"
   ]
  },
  {
   "cell_type": "code",
   "execution_count": 2,
   "metadata": {},
   "outputs": [],
   "source": [
    "from smodels.tools.simplifiedLikelihoods import LikelihoodComputer, Data"
   ]
  },
  {
   "cell_type": "markdown",
   "metadata": {},
   "source": [
    "## How to compute the likelihood and chi2 from the number of events"
   ]
  },
  {
   "cell_type": "code",
   "execution_count": 3,
   "metadata": {},
   "outputs": [
    {
     "name": "stdout",
     "output_type": "stream",
     "text": [
      "likelihood (mu=1): 9.395e-02\n",
      "likelihood (mu=100): 2.043e-03\n",
      "chi2: 9.646e-02\n"
     ]
    }
   ],
   "source": [
    "# If the number of observed events, the number of expected background events,\n",
    "# its error and the number of signal events and its error are known, the likelihood\n",
    "# for the signal (assuming a truncated gaussian distribution for the background and signal uncertainties)\n",
    "# can be computed as:\n",
    "m=Data ( observed=5, backgrounds=4.2, covariance=0.71**2, third_moment=None, nsignal=.1 )\n",
    "comp=LikelihoodComputer ( m )\n",
    "print ('likelihood (mu=1): %1.3e' %comp.likelihood(mu=1.0) )\n",
    "print ('likelihood (mu=100): %1.3e' %comp.likelihood(mu = 100. ) )\n",
    "print ('chi2: %1.3e' %comp.chi2())"
   ]
  },
  {
   "cell_type": "markdown",
   "metadata": {},
   "source": [
    "## How to compute the likelihood and chi2 from a theory prediction"
   ]
  },
  {
   "cell_type": "code",
   "execution_count": 4,
   "metadata": {},
   "outputs": [],
   "source": [
    "# In most cases one wants to compute the likelihood and chi2 for a given theory prediction computed by SModelS.\n",
    "# Below we generate theory predictions and compute the likelihood and chi2 values for them\n",
    "# First we import those parts of smodels that are needed for this exercise\n",
    "#(We will assume the input is a SLHA file. For LHE files, use the lheDecomposer instead)\n",
    "from smodels.share.models.mssm import BSMList\n",
    "from smodels.share.models.SMparticles import SMList\n",
    "from smodels.theory.model import Model\n",
    "from smodels.theory import decomposer\n",
    "from smodels.installation import installDirectory\n",
    "from smodels.tools.physicsUnits import fb, GeV\n",
    "from smodels.theory.theoryPrediction import theoryPredictionsFor\n",
    "from smodels.experiment.databaseObj import Database"
   ]
  },
  {
   "cell_type": "code",
   "execution_count": 5,
   "metadata": {},
   "outputs": [],
   "source": [
    "# Define the SLHA input file name\n",
    "filename=\"inputFiles/slha/gluino_squarks.slha\"\n",
    "model = Model(BSMparticles = BSMList, SMparticles = SMList)\n",
    "model.updateParticles(inputFile=filename)"
   ]
  },
  {
   "cell_type": "code",
   "execution_count": 6,
   "metadata": {},
   "outputs": [],
   "source": [
    "# Load the database, do the decomposition and compute theory predictions:\n",
    "# (Look at the theory predictions HowTo to learn how to compute theory predictions)\n",
    "database = Database(\"official\")\n",
    "expResults = database.getExpResults(analysisIDs = [ \"ATLAS-SUSY-2018-31\"] )\n",
    "topList = decomposer.decompose(model, sigmacut = 0.03 * fb, doCompress=True, doInvisible=True,minmassgap = 5* GeV)\n",
    "allThPredictions = [theoryPredictionsFor(exp, topList) for exp in expResults]"
   ]
  },
  {
   "cell_type": "code",
   "execution_count": 8,
   "metadata": {},
   "outputs": [
    {
     "name": "stdout",
     "output_type": "stream",
     "text": [
      "\n",
      "Experimental Result: ATLAS-SUSY-2018-31 (upperLimit-type)\n",
      "Theory prediction xsec =  2.87E-04 [pb]\n",
      "(likelihood not available)\n",
      "\n",
      "Experimental Result: ATLAS-SUSY-2018-31 (efficiencyMap-type)\n",
      "Theory prediction xsec =  4.14E-06 [pb]\n",
<<<<<<< HEAD
      "L_BSM, L_SM, L_max = 0.01984154527455616 0.023221236676880603 0.023221236677540332\n"
=======
      "L_BSM, L_SM, L_max = 0.01984154527455616 0.023221236676880606 0.023221236677540395\n"
>>>>>>> 88ce2c57
     ]
    }
   ],
   "source": [
    "# For each theory prediction, compute the corresponding likelihood and chi2 values\n",
    "# (This is only possible for efficiency map-type results):\n",
    "for i,thPreds in enumerate(allThPredictions):\n",
    "    if not thPreds: continue #skip results with no predictions\n",
    "    expID = expResults[i].globalInfo.id\n",
    "    dataType = expResults[i].getValuesFor('dataType')[0]    \n",
    "    for theoryPred in thPreds:\n",
    "        #Compute the likelihood and chi2:\n",
    "        theoryPred.computeStatistics()\n",
    "        print (\"\\nExperimental Result: %s (%s-type)\" %(expID,dataType)) #Result ID and type\n",
    "        print (\"Theory prediction xsec = \",theoryPred.xsection.value) #Signal xsection*efficiency*BR\n",
    "        if dataType == 'efficiencyMap':\n",
    "            theoryPred.computeStatistics()\n",
    "            print('L_BSM, L_SM, L_max =', theoryPred.likelihood(), theoryPred.lsm(), theoryPred.lmax() )\n",
    "\n",
    "        else:\n",
    "            print (\"(likelihood not available)\")\n"
   ]
  },
  {
   "cell_type": "code",
   "execution_count": null,
   "metadata": {},
   "outputs": [],
   "source": []
  }
 ],
 "metadata": {
  "kernelspec": {
   "display_name": "Python 3 (ipykernel)",
   "language": "python",
   "name": "python3"
  },
  "language_info": {
   "codemirror_mode": {
    "name": "ipython",
    "version": 3
   },
   "file_extension": ".py",
   "mimetype": "text/x-python",
   "name": "python",
   "nbconvert_exporter": "python",
   "pygments_lexer": "ipython3",
   "version": "3.10.4"
  }
 },
 "nbformat": 4,
 "nbformat_minor": 1
}<|MERGE_RESOLUTION|>--- conflicted
+++ resolved
@@ -129,11 +129,7 @@
       "\n",
       "Experimental Result: ATLAS-SUSY-2018-31 (efficiencyMap-type)\n",
       "Theory prediction xsec =  4.14E-06 [pb]\n",
-<<<<<<< HEAD
-      "L_BSM, L_SM, L_max = 0.01984154527455616 0.023221236676880603 0.023221236677540332\n"
-=======
       "L_BSM, L_SM, L_max = 0.01984154527455616 0.023221236676880606 0.023221236677540395\n"
->>>>>>> 88ce2c57
      ]
     }
    ],
