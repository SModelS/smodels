--- conflicted
+++ resolved
@@ -37,7 +37,6 @@
     def testCombinedResult(self):
         filename = "./testFiles/slha/gluino_squarks.slha"
         outputfile = runMain(filename,inifile="testParameters_agg.ini", suppressStdout=True )
-<<<<<<< HEAD
         with open( outputfile, 'rb') as fp: ## imports file with dots in name
             output_module = imp.load_module("output",fp,outputfile, 
                                             ('.py', 'rb', imp.PY_SOURCE) )
@@ -55,23 +54,6 @@
             if equals != True:
                 logger.error ( "%s differs from %s!" % ( "gluino_squarks_default_agg.py", outputfile) ) 
             self.assertTrue(equals)
-=======
-        # output_module = imp.load_module("output",fp,outputfile, 
-        #                                ('.py', 'rb', imp.PY_SOURCE) )
-        spec = importlib.util.spec_from_file_location( "output", outputfile)
-        output_module = importlib.util.module_from_spec(spec)
-        spec.loader.exec_module(output_module)
-        smodelsOutput = output_module.smodelsOutput
-        from gluino_squarks_default_agg import smodelsOutputDefault
-        ignoreFields = ['input file','smodels version', 'ncpus', 'database version']
-        smodelsOutputDefault['ExptRes'] = sorted(smodelsOutputDefault['ExptRes'],
-                    key=lambda res: res['r'], reverse=True)
-        equals = equalObjs(smodelsOutput,smodelsOutputDefault,allowedDiff=0.02,
-                           ignore=ignoreFields)
-        if equals != True:
-            logger.error ( "%s differs from %s!" % ( "gluino_squarks_default_agg.py", outputfile) ) 
-        self.assertTrue(equals)
->>>>>>> 4a3c3d60
         for i in [ outputfile, outputfile.replace(".py",".pyc") ]:
             if os.path.exists ( i ):
                 os.remove ( i )
