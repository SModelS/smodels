--- conflicted
+++ resolved
@@ -556,22 +556,12 @@
         :returns: list of ExpResult objects or the ExpResult object if the list
                   contains only one result
 
-<<<<<<< HEAD
-        """        
-        
-        analysisIDs=["*"]
-        datasetIDs=["*"]
-        txnames=["*"]
-        dataTypes=["*"]
-        
-=======
         """
         if type(analysisIDs)==str: analysisIDs=[analysisIDs]
         if type(datasetIDs)==str: datasetIDs=[datasetIDs]
         if type(txnames)==str: txnames=[txnames]
         if type(dataTypes)==str: dataTypes=[dataTypes]
 
->>>>>>> e81a2f30
         import fnmatch
         expResultList = []
         for expResult in self.expResultList:
