--- conflicted
+++ resolved
@@ -41,11 +41,7 @@
     """ a class for storing results from interpolation """
     _cache = {}
     _cache_order=[]
-<<<<<<< HEAD
-    n_stored = 50000 ## number of interpolations we keep per result
-=======
     n_stored = 500 ## number of interpolations we keep per result
->>>>>>> 77833e9d
 
     @staticmethod
     def size():
