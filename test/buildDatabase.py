--- conflicted
+++ resolved
@@ -12,29 +12,13 @@
 from smodels.theory import slhaDecomposer
 
 colors.on = True
-setLogLevel ( "info" )
+setLogLevel ( "debug" )
 
-<<<<<<< HEAD
-dir = "../../smodels-database/"
-#dir = "database/"
-pcl = "%sdb21.pcl" % dir
-if os.path.exists ( pcl ):
-    os.unlink ( pcl )
-t0=time.time()
-d=Database( dir, discard_zeroes = True, progressbar=True )
-print(d)
-t1=time.time()
-print ( "Building the database took %.2f seconds." % ( t1 - t0 ) )
-s = os.stat ( pcl )
-print ( "Database is %.1f MB." % ( s.st_size / 1000. / 1000. ) )
-d=Database( pcl )
-t2=time.time()
-print ( "Reading the database took %.2f seconds." % ( t2 - t1 ) )
-=======
 smstoplist = smstoplist = slhaDecomposer.decompose( "T2tt.slha" )
 # print ( "smstoplist=",len(smstoplist ) )
 # dir = "corrdb/"
-dir = "../../git/smodels-database"
+# dir = "../../git/smodels-database"
+dir = "database/"
 d=Database( dir, discard_zeroes = True )
 print(d)
 results=d.getExpResults()
@@ -93,6 +77,4 @@
             rmax = r
             bestResult = theoryPrediction.expResult.globalInfo.id
         
-        print ( theoryPrediction.describe() )
->>>>>>> covariance
->>>>>>> 93a3b03c
+        print ( theoryPrediction.describe() )