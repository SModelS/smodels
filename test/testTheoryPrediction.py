--- conflicted
+++ resolved
@@ -48,12 +48,7 @@
         for pred in theorypredictions:
             predval=pred.xsection.value 
             defpredval = defpreds[expID]
-<<<<<<< HEAD
             self.assertAlmostEqual( predval.asNumber(fb), defpredval.asNumber(fb), places=4 )
-=======
-            diff = abs ( predval.asNumber(fb) - defpredval.asNumber (fb) ) / defpredval.asNumber (fb)
-            self.assertTrue( diff < .1 )
->>>>>>> 4a3c3d60
             pred.computeStatistics( marginalize=True, deltas_rel=0. )
             if pred.chi2 != self.predchi2()[expID]:
                 diff = abs ( pred.chi2 - self.predchi2()[expID] ) / self.predchi2()[expID]
