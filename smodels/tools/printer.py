"""
.. module:: printer
   :synopsis: Facility used to print elements, theorypredictions, missing topologies et al
      in various forms

.. moduleauthor:: Wolfgang Magerl <wolfgang.magerl@gmail.com>
.. moduleauthor:: Ursula Laa <ursula.laa@lpsc.in2p3.fr>
.. moduleauthor:: Suchita Kulkanri <suchita.kulkarni@gmail.com>
.. moduleauthor:: Andre Lessa <lessa.a.p@gmail.com>

"""

from __future__ import print_function
import sys,os
from smodels.theory.topology import TopologyList
from smodels.theory.element import Element
<<<<<<< HEAD
from smodels.theory.theoryPrediction import TheoryPredictionList
=======
from smodels.theory.theoryPrediction import TheoryPredictionList 
from smodels.theory.exceptions import SModelSTheoryError as SModelSError
>>>>>>> 93a3b03c
from smodels.experiment.expResultObj import ExpResult
from smodels.experiment.databaseObj import ExpResultList
from smodels.tools.ioObjects import OutputStatus, ResultList
from smodels.tools.coverage import UncoveredList, Uncovered
from smodels.tools.physicsUnits import GeV, fb, TeV
from smodels.tools.smodelsLogging import logger
from collections import OrderedDict
from xml.dom import minidom
from xml.etree import ElementTree

class MPrinter(object):
    """
    Master Printer class to handle the Printers (one printer/output type)
    
    :ivar printerList: list
    """
    def __init__(self):
        
        self.name = "master"
        self.Printers = {}
    
    def setPrinterOptions(self,parser):
        """
        Define the printer types and their options.
        
        :param parser: ConfigParser storing information from the parameters file
        """
        
        #Define the printer types and the printer-specific options:
        printerTypes = parser.get("printer", "outputType").split(",")        
        for prt in printerTypes:
            if prt == 'python':
                newPrinter = PyPrinter(output = 'file')                
            elif prt == 'summary':        
                newPrinter = SummaryPrinter(output = 'file')
            elif prt == 'stdout':
                newPrinter = TxTPrinter(output = 'stdout')
            elif prt == 'log':
                newPrinter = TxTPrinter(output = 'file')
            elif prt == 'xml':
                newPrinter = XmlPrinter(output = 'file')           
            elif prt == 'slha':
                newPrinter = SLHAPrinter(output = 'file')
                if parser.getboolean("options", "doCompress") or parser.getboolean("options", "doInvisible"):
                    newPrinter.docompress = 1
            else:
                logger.warning("Unknown printer format: %s" %str(prt))
                continue
            
            #Copy stdout options to log options:
            if 'log' in printerTypes:
                if parser.has_section('stdout-printer') and not parser.has_section('log-printer'):
                    parser.add_section('log-printer')
                    for option,val in parser.items('stdout-printer'):
                        parser.set('log-printer',option,val)
            
            #Set printer-specific options:
            if parser.has_section(prt+'-printer'):
                newPrinter.setOptions(parser.items(prt+'-printer'))
            self.Printers[prt] = newPrinter
            
                


    def addObj(self,obj):
        """
        Adds the object to all its Printers:
        
        :param obj: An object which can be handled by the Printers.
        """
        
        for prt in self.Printers.values():
            prt.addObj(obj)
            
    def setOutPutFiles(self,filename):
        """
        Set the basename for the output files. Each printer will
        use this file name appended of the respective extension 
        (i.e. .py for a python printer, .smodels for a summary printer,...)
        
        :param filename: Input file name
        """
        
        for printer in self.Printers.values():
            printer.setOutPutFile(filename)


    def flush(self):
        """
        Ask all printers to write the output and clear their cache.
        If the printers return anything other than None, 
        we pass it on.
        """
        ret = {}
        for printerType,printer in self.Printers.items():
            ret[printerType] = printer.flush()
        return ret

class BasicPrinter(object):
    """
    Super class to handle the basic printing methods
    """

    def __init__(self, output, filename):
        self.name = "basic"

        self.outputList = []
        self.filename = filename
        self.output = output
        self.printingOrder = []
        self.toPrint = []

        if filename and os.path.isfile(filename):
            logger.warning("Removing file %s" %filename)
            os.remove(filename)

    @property
    def filename(self):
        return self._filename

    @filename.setter
    def filename(self,fn):
        self._filename=fn
        self.mkdir()

    def mkdir(self ):
        """ create directory to file, if necessary """
        if not self.filename:
            return
        dirname = os.path.dirname ( self.filename )
        if not os.path.exists ( dirname ):
            os.makedirs ( dirname )
            
    def setOptions(self,options):
        """
        Store the printer specific options to control the output of each printer.
        Each option is stored as a printer attribute.
        
        :param options: a list of (option,value) for the printer.
        """
        
        for opt,value in options:
            setattr(self,opt,eval(value))        
            
    def addObj(self,obj):
        """
        Adds object to the Printer. 
        
        :param obj: A object to be printed. Must match one of the types defined in formatObj

        :return: True if the object has been added to the output. If the object does not belong
                to the pre-defined printing list toPrint, returns False.
        """
        
        for iobj,objType in enumerate(self.printingOrder):
            if isinstance(obj,objType):
                self.toPrint[iobj] = obj
                return True
        return False

    def openOutFile(self, filename, mode ):
        """ creates and opens a data sink, 
            creates path if needed """
        d = os.path.dirname ( filename )
        if not os.path.exists ( d ):
            os.makedirs ( d )
            logger.info ( "creating directory %s" % d )
        return open ( filename, mode )


    def flush(self):
        """
        Format the objects added to the output, print them to the screen
        or file and remove them from the printer.
        """
        ret=""

        for iobj,obj in enumerate(self.toPrint):
                if obj is None: continue
                output = self._formatObj(obj)                
                if not output: continue  #Skip empty output                
                ret += output
                if self.output == 'stdout':
                    sys.stdout.write(output)
                elif self.output == 'file':
                    if not self.filename:
                        logger.error('Filename not defined for printer')
                        return False   
                    with self.openOutFile(self.filename, "a") as outfile:
                        outfile.write(output)
                        outfile.close()

        self.toPrint = [None]*len(self.printingOrder)  #Reset printing objects
        return ret

    def _formatObj(self,obj):
        """
        Method for formatting the output depending on the type of object
        and output.
        
        :param obj: A object to be printed. Must match one of the types defined in formatObj

        """

        typeStr = type(obj).__name__
        try:
            formatFunction = getattr(self,'_format'+typeStr)
            return formatFunction(obj)
        except AttributeError as e:
            logger.debug('Error formating object %s: \n %s' %(typeStr,e))
            return False


class TxTPrinter(BasicPrinter):
    """
    Printer class to handle the printing of one single text output
    """
    def __init__(self, output = 'stdout', filename = None):
        BasicPrinter.__init__(self, output, filename)        
        self.name = "log"
        self.printingOrder = [OutputStatus,ExpResultList,TopologyList,
                             ResultList,Uncovered]
        self.toPrint = [None]*len(self.printingOrder)        
        
    def setOutPutFile(self,filename,overwrite=True):
        """
        Set the basename for the text printer. The output filename will be
        filename.log.
        
        :param filename: Base filename
        :param overwrite: If True and the file already exists, it will be removed.
        """        
        
        self.filename = filename +'.' + self.name    
        if overwrite and os.path.isfile(self.filename):
            logger.warning("Removing old output file " + self.filename)
            os.remove(self.filename)
            
    def _formatDoc(self,obj):

        return False

    def _formatOutputStatus(self, obj):
        """
        Format data for a OutputStatus object.

        :param obj: A OutputStatus object to be printed.
        """

        output = ""
        output += "Input status: " + str(obj.filestatus) + "\n"
        output += "Decomposition output status: " + str(obj.status) + " "
        output += obj.statusStrings[obj.status] + "\n"
        if obj.filestatus < 0: output += str(obj.warnings) + "\n"
        output += "# Input File: " + obj.inputfile + "\n"
        labels = list ( obj.parameters.keys() )
        labels.sort()
        # for label, par in obj.parameters.items():
        for label in labels:
            par=obj.parameters[label]
            output += "# " + label + " = " + str(par) + '\n'
        if obj.databaseVersion:
            output += "# Database version: %s\n" % obj.databaseVersion
        output += "=" * 80 + "\n"
        return output


    def _formatTopologyList(self, obj):
        """
        Format data for a TopologyList object.

        :param obj: A TopologyList object to be printed.
        """

        if not hasattr(self,'printdecomp') or not self.printdecomp:
            return None

        old_vertices = ""
        output = ""
        output += "   ======================================================= \n"
        output += " || \t \t\t\t\t\t\t || \n"
        output += " || \t \t Topologies Table \t\t \t ||\n"
        output += " || \t \t\t\t\t\t\t || \n"
        output += "   ======================================================= \n"
        for topo in obj:
            if old_vertices == str(topo.vertnumb):
                output += "\t .................................................. \n"
            else:
                output += "===================================================== \n"
                output += "Topology:\n"
                output += "Number of vertices: " + str(topo.vertnumb) + ' \n'
                old_vertices = str(topo.vertnumb)
            output += "Number of vertex parts: " + str(topo.vertparts) + '\n'
            totxsec = topo.getTotalWeight()
            output += "Total Global topology weight :\n" + totxsec.niceStr() + '\n'
            output += "Total Number of Elements: " + str(len(topo.elementList)) + '\n'
            if not hasattr(self,'addelementinfo') or not self.addelementinfo: continue
            for el in topo.elementList:
                output += "\t\t "+ 73 * "." + "\n"
                output += "\t\t Element: \n"
                output += self._formatElement(el) + "\n"

        return output


    def _formatElement(self, obj):
        """
        Format data for a Element object.

        :param obj: A Element object to be printed.
        """

        output = ""
        output +="\t\t Element ID: " + str(obj.elID)
        output += "\n"
        output += "\t\t Particles in element: " + str(obj.getParticles())
        output += "\n"
        output += "\t\t The element masses are \n"
        for i, mass in enumerate(obj.getMasses()):
            output += "\t\t Branch %i: " % i + str(mass) + "\n"
        output += "\n"
        output += "\t\t The element PIDs are \n"
        for pidlist in obj.getPIDs():
            output += "\t\t PIDs: "+ str(pidlist) + "\n"
        output += "\t\t The element weights are: \n \t\t " + obj.weight.niceStr().replace("\n", "\n \t\t ")

        return output


    def _formatExpResultList(self, obj):
        """
        Format data for a ExpResultList object.

        :param obj: A ExpResultList object to be printed.
        """
        
        if not hasattr(self,"printdatabase") or not self.printdatabase:
            return None

        output = ""
        
        output += "   ======================================================= \n"
        output += " || \t \t\t\t\t\t\t || \n"
        output += " || \t \t Selected Experimental Results \t \t ||\n"
        output += " || \t \t\t\t\t\t\t || \n"
        output += "   ======================================================= \n"
        

        for expRes in obj.expResultList:
            output += self._formatExpResult(expRes)

        return output+"\n"


    def _formatExpResult(self, obj):
        """
        Format data for a ExpResult object.

        :param obj: A ExpResult object to be printed.
        """

        txnames = []
        for dataset in obj.datasets:
            for txname in dataset.txnameList:
                tx = txname.txName
                if not tx in txnames: txnames.append(tx)


        output = ""
        output += "========================================================\n"
        output += "Experimental Result ID: " + obj.globalInfo.id + '\n'
        output += "Tx Labels: " + str(txnames) + '\n'
        output += "Sqrts: " + str(obj.globalInfo.sqrts) + '\n'
        if hasattr(self,"addanainfo") and self.addanainfo:
            output += "\t -----------------------------\n"
            output += "\t Elements tested by analysis:\n"
            listOfelements = []
            for dataset in obj.datasets:
                for txname in dataset.txnameList:
                    for el in txname._topologyList.getElements():
                        if not str(el) in listOfelements: listOfelements.append(str(el))
            for el in listOfelements:
                output += "\t    " + str(el) + "\n"

        return output
    
    def _formatResultList(self, obj):
        """
        Format data for a ResultList object.

        :param obj: A ResultList object to be printed.
        """

        output = ""
        output += "   ======================================================= \n"
        output += " || \t \t\t\t\t\t\t || \n"
        output += " || \t Theory Predictions and \t\t\t || \n"
        output += " || \t Experimental Constraints \t\t \t ||\n"
        output += " || \t \t\t\t\t\t\t || \n"
        output += "   ======================================================= \n"
                
        #try:
        #    output += self.addCombinedLimits ( obj.theoryPredictions )
        #except Exception as e:
        #    output += "bla %s" % str(e)
        
        for theoryPrediction in obj.theoryPredictions:
            expRes = theoryPrediction.expResult
            # info = theoryPrediction.dataset.dataInfo
            dataId = theoryPrediction.dataId()
            output += "\n"
            output += "---------------Analysis Label = " + expRes.globalInfo.id + "\n"
            output += "-------------------Dataset Label = " + str(dataId).replace("None","(UL)") + "\n"
            output += "-------------------Txname Labels = " + str([str(txname) for txname in theoryPrediction.txnames]) + "\n"
            output += "Analysis sqrts: " + str(expRes.globalInfo.sqrts) + \
                    "\n"

            output += "Theory prediction: " + str(theoryPrediction.xsection.value) + "\n"
            output += "Theory conditions:"
            if not theoryPrediction.conditions:
                output += "  " + str(theoryPrediction.conditions) + "\n"
            else:
                condlist = []
                for cond in theoryPrediction.conditions:
                    condlist.append(theoryPrediction.conditions[cond])
                output += str(condlist) + "\n"

            #Get upper limit for the respective prediction:
            if expRes.datasets[0].dataInfo.dataType == 'upperLimit':
                upperLimit = expRes.getUpperLimitFor(txname=theoryPrediction.txnames[0],mass=theoryPrediction.mass)
                upperLimitExp = expRes.getUpperLimitFor(txname=theoryPrediction.txnames[0],mass=theoryPrediction.mass,expected=True)
            elif expRes.datasets[0].dataInfo.dataType == 'efficiencyMap':
                if theoryPrediction.dataId() == "combined":
                    upperLimit = theoryPrediction.getUpperLimit()
                    upperLimitExp = theoryPrediction.getUpperLimit( expected=True )
                else:
                    upperLimit = expRes.getUpperLimitFor(dataID=theoryPrediction.dataId() )
                    upperLimitExp = expRes.getUpperLimitFor(dataID=theoryPrediction.dataId(), expected=True)

            output += "Observed experimental limit: " + str(upperLimit) + "\n"
            if not upperLimitExp is None:
                output += "Expected experimental limit: " + str(upperLimitExp) + "\n"
            output += "Observed r-Value: %s\n" % ( theoryPrediction.xsection.value / upperLimit )
            if not upperLimitExp is None:
                output += "Expected r-Value: %s\n" % ( theoryPrediction.xsection.value / upperLimitExp )
            if hasattr(theoryPrediction,'chi2') and not theoryPrediction.chi2 is None:
                output += "Chi2: " + str(theoryPrediction.chi2) + "\n"
                output += "Likelihood: " + str(theoryPrediction.likelihood) + "\n"

            if hasattr(self,"printextendedresults") and self.printextendedresults:
                if theoryPrediction.mass:
                    for ibr, br in enumerate(theoryPrediction.mass):
                        output += "Masses in branch %i: " % ibr + str(br) + "\n"                
                if not theoryPrediction.IDs[0]==0:
                    output += "Contributing elements: " + str(theoryPrediction.IDs) + "\n"
                for pidList in theoryPrediction.PIDs:
                    output += "PIDs:" + str(pidList) + "\n"


        return output


    def _formatUncovered(self, obj):
        """
        Format all uncovered data.
        
        :param obj: Uncovered object to be printed.
        """
                
        nprint = 10  # Number of missing topologies to be printed (ordered by cross sections)

        output = ""
        output += "\nTotal missing topology cross section (fb): %10.3E\n" %(obj.getMissingXsec())
        output += "Total cross section where we are outside the mass grid (fb): %10.3E\n" %(obj.getOutOfGridXsec())
        output += "Total cross section in long cascade decays (fb): %10.3E\n" %(obj.getLongCascadeXsec())
        output += "Total cross section in decays with asymmetric branches (fb): %10.3E\n" %(obj.getAsymmetricXsec())        
        output += "\nFull information on unconstrained cross sections\n"
        output += "================================================================================\n"
        for ix, uncovEntry in enumerate([obj.missingTopos, obj.outsideGrid]):
            if len(uncovEntry.topos) == 0:
                if ix == 0:
                    output += "No missing topologies found\n"
                else:
                    output += "No contributions outside the mass grid\n"
            else:
                for topo in uncovEntry.topos:
                    if topo.value > 0.: continue
                    for el in topo.contributingElements:
                        topo.value += el.missingX
                if ix==0:
                    output += "Missing topologies with the highest cross sections (up to " + str(nprint) + "):\n"
                else:
                    output += "Contributions outside the mass grid (up to " + str(nprint) + "):\n"
                output += "Sqrts (TeV)   Weight (fb)        Element description\n"        
                for topo in sorted(uncovEntry.topos, key=lambda x: x.value, reverse=True)[:nprint]:
                    output += "%5s %10.3E    # %45s\n" % (str(obj.missingTopos.sqrts.asNumber(TeV)),topo.value, str(topo.topo))
                    if hasattr(self, "addcoverageid") and self.addcoverageid:
                        contributing = []
                        for el in topo.contributingElements:
                            contributing.append(el.elID)
                        output += "Contributing elements %s\n" % str(contributing)            
            output += "================================================================================\n"
        for ix, uncovEntry in enumerate([obj.longCascade, obj.asymmetricBranches]):
            if ix==0: output += "Missing topos: long cascade decays (up to %s entries), sqrts = %d TeV:\n" %(str(nprint),obj.missingTopos.sqrts.asNumber(TeV))
            else: output += "Missing topos: asymmetric branches (w/o long cascades, up to %s), sqrts = %d TeV\n" %(str(nprint),obj.missingTopos.sqrts.asNumber(TeV))
            output += "Mother1 Mother2 Weight (fb) # allMothers\n"
            for ent in uncovEntry.getSorted(obj.sqrts)[:nprint]:
                output += "%s %s %10.3E # %s\n" %(ent.motherPIDs[0][0], ent.motherPIDs[0][1], ent.getWeight(), str(ent.motherPIDs))
                if hasattr(self, "addcoverageid") and self.addcoverageid:
                    contributing = []
                    for el in ent.contributingElements:
                        contributing.append(el.elID)
                    output += "Contributing elements %s\n" % str(contributing)
            if ix==0:
                output += "================================================================================\n"
        
        return output
                      

class SummaryPrinter(TxTPrinter):
    """
    Printer class to handle the printing of one single summary output.
    It uses the facilities of the TxTPrinter.
    """

    def __init__(self, output = 'stdout', filename = None):
        TxTPrinter.__init__(self, output, filename)
        self.name = "summary"
        self.printingOrder = [OutputStatus,ResultList, Uncovered]
        self.toPrint = [None]*len(self.printingOrder)
        
    
    def setOutPutFile(self,filename,overwrite=True):
        """
        Set the basename for the text printer. The output filename will be
        filename.smodels.
        :param filename: Base filename
        :param overwrite: If True and the file already exists, it will be removed.
        """        
        
        self.filename = filename +'.smodels'
        if overwrite and os.path.isfile(self.filename):
            logger.warning("Removing old output file " + self.filename)
            os.remove(self.filename)
            
            
    def _formatResultList(self, obj):
        """
        Format data of the ResultList object.

        :param obj: A ResultList object to be printed.
        """
        
        obj.sort()

        if hasattr(self,"expandedsummary") and not self.expandedsummary:                       
            theoPredictions = [obj.theoryPredictions[0]]
        else:
            theoPredictions = obj.theoryPredictions

        output = ""

        rvalues = []
        output += "#Analysis  Sqrts  Cond_Violation  Theory_Value(fb)  Exp_limit(fb)  r  r_expected"
        output += "\n\n"
        for theoPred in theoPredictions:
            expResult = theoPred.expResult
            datasetID = theoPred.dataset.dataInfo.dataId
            dataType = expResult.datasets[0].dataInfo.dataType
            txnames = theoPred.txnames
            if dataType == 'upperLimit':
                ul = expResult.getUpperLimitFor(txname=theoPred.txnames[0],mass=theoPred.mass)
                ul_expected = expResult.getUpperLimitFor(txname=theoPred.txnames[0],mass=theoPred.mass, expected=True)
                signalRegion  = '(UL)'
            elif dataType == 'efficiencyMap':
                ul = expResult.getUpperLimitFor(dataID=datasetID)
                ul_expected = expResult.getUpperLimitFor(dataID=datasetID, expected=True)
                signalRegion  = theoPred.dataset.dataInfo.dataId
            else:
                logger.error("Unknown dataType %s" %(str(dataType)))
                raise SModelSError()
            value = theoPred.xsection.value

            r = (value/ul).asNumber()
            if type(ul_expected)==type(None): r_expected = None
            else: r_expected = (value/ul_expected).asNumber()
            rvalues.append(r)

            output += "%19s  " % (expResult.globalInfo.id)  # ana
            output += "%4s " % (expResult.globalInfo.sqrts/ TeV)  # sqrts
            output += "%5s " % theoPred.getmaxCondition()  # condition violation
            output += "%10.3E %10.3E " % (value.asNumber(fb), ul.asNumber(fb))  # theory cross section , expt upper limit
            if r_expected: output += "%10.3E %10.3E" % (r, r_expected)
            else: output += "%10.3E  N/A" %r
            output += "\n"
            output += " Signal Region:  "+signalRegion+"\n"
            txnameStr = str([str(tx) for tx in txnames])
            txnameStr = txnameStr.replace("'","").replace("[", "").replace("]","")
            output += " Txnames:  " + txnameStr + "\n"
            if hasattr(theoPred,'expectedUL') and not theoPred.expectedUL is None:
                output += " Chi2, Likelihood = %10.3E %10.3E\n" % (theoPred.chi2, theoPred.likelihood)            
            
            if not theoPred == obj.theoryPredictions[-1]: output += 80 * "-"+ "\n"

        output += "\n \n"
        output += 80 * "=" + "\n"
        output += "The highest r value is = " + str(max(rvalues)) + "\n"

        return output
            


class PyPrinter(BasicPrinter):
    """
    Printer class to handle the printing of one single pythonic output
    """
    def __init__(self, output = 'stdout', filename = None):
        BasicPrinter.__init__(self, output, filename)
        self.name = "py"
        self.printingOrder = [OutputStatus,TopologyList,ResultList,Uncovered]
        self.toPrint = [None]*len(self.printingOrder)
        
    def setOutPutFile(self,filename,overwrite=True):
        """
        Set the basename for the text printer. The output filename will be
        filename.py.
        :param filename: Base filename
        :param overwrite: If True and the file already exists, it will be removed.
        """        
        
        self.filename = filename +'.py'
        if overwrite and os.path.isfile(self.filename):
            logger.warning("Removing old output file " + self.filename)
            os.remove(self.filename)

    def flush(self):
        """
        Write the python dictionaries generated by the object formatting
        to the defined output
        """
        
        outputDict = {}
        for iobj,obj in enumerate(self.toPrint):
            if obj is None: continue
            output = self._formatObj(obj)                
            if not output: continue  #Skip empty output
            outputDict.update(output)
                
        output = 'smodelsOutput = '+str(outputDict)      
        if self.output == 'stdout':
            sys.stdout.write(output)
        elif self.output == 'file':
            if not self.filename:
                logger.error('Filename not defined for printer')
                return False
            with open(self.filename, "a") as outfile:                
                outfile.write(output)
                outfile.close()

        self.toPrint = [None]*len(self.printingOrder)
        ## it is a special feature of the python printer
        ## that we also return the output dictionary
        return outputDict


    def _formatTopologyList(self, obj):
        """
        Format data for a TopologyList object.

        :param obj: A TopologyList object to be printed.
        """
                
        if not hasattr(self,'addelementlist') or not self.addelementlist:
            return None

        elements = []

        for topo in obj:
            for el in topo.elementList:
                thisEl = self._formatElement(el)
                if thisEl: elements.append(thisEl)
                
        
        return {"Element": elements}


    def _formatElement(self, obj):
        """
        Format data for a Element object.

        :param obj: A Element object to be printed.
        """

        elDic = {}
        elDic["ID"] = obj.elID
        elDic["Particles"] = str(obj.getParticles())
        elDic["Masses (GeV)"] = [[m.asNumber(GeV) for m in br] for br in obj.getMasses()]
        elDic["PIDs"] = obj.getPIDs()
        elDic["Weights (fb)"] = {}
        sqrts = [info.sqrts.asNumber(TeV) for info in obj.weight.getInfo()]
        allsqrts = sorted(list(set(sqrts)))
        for ssqrts in allsqrts:
            sqrts = ssqrts * TeV
            xsecs = [xsec.value.asNumber(fb) for xsec in obj.weight.getXsecsFor(sqrts)]
            if len(xsecs) != 1:
                logger.warning("Element cross sections contain multiple values for %s .\
                Only the first cross section will be printed" %str(sqrt))
            xsecs = xsecs[0]
            sqrtsStr = 'xsec '+str(sqrts.asNumber(TeV))+' TeV'
            elDic["Weights (fb)"][sqrtsStr] = xsecs
        return elDic


    def _formatOutputStatus(self, obj):
        """
        Format data for a OutputStatus object.

        :param obj: A OutputStatus object to be printed.
        """

        infoDict = {}
        for key,val in obj.parameters.items():
            try:
                infoDict[key] = eval(val)
            except (NameError,TypeError):
                infoDict[key] = val        
        infoDict['file status'] = obj.filestatus
        infoDict['decomposition status'] = obj.status
        infoDict['warnings'] = obj.warnings
        infoDict['input file'] = obj.inputfile
        infoDict['database version'] = obj.databaseVersion
        infoDict['smodels version'] = obj.smodelsVersion
        return {'OutputStatus' : infoDict}


    def _formatResultList(self, obj):
        """
        Format data of the ResultList object.

        :param obj: A ResultList object to be printed.
        """

        obj.sort()
        
        ExptRes = []
        for theoryPrediction in obj.theoryPredictions:            
            expResult = theoryPrediction.expResult
            # dataset = theoryPrediction.dataset
            expID = expResult.globalInfo.id
            datasetID = theoryPrediction.dataId()
            dataType = theoryPrediction.dataType()
            if datasetID == "combined":
                ul = theoryPrediction.getUpperLimit()
                ulExpected = theoryPrediction.getUpperLimit ( expected = True ).asNumber(fb)
            else:
                if dataType == 'upperLimit':
                    ul = expResult.getUpperLimitFor(txname=theoryPrediction.txnames[0],
                                                    mass=theoryPrediction.mass)
                    ulExpected = None
                elif dataType == 'efficiencyMap':
                    ul = expResult.getUpperLimitFor(dataID=datasetID)
                    ulExpected = expResult.getUpperLimitFor(dataID=datasetID, expected=True).asNumber(fb)
                else:
                    logger.error("Unknown dataType %s" %(str(dataType)))
                    continue            
            value = theoryPrediction.xsection.value
<<<<<<< HEAD
            txnames = [txname.txName for txname in theoryPrediction.txnames]
=======
            cluster = theoryPrediction.cluster
            txnamesDict = {}
            for el in cluster.elements:
                if not el.txname.txName in txnamesDict:
                    txnamesDict[el.txname.txName] = el.weight[0].value.asNumber(fb)
                else:
                    txnamesDict[el.txname.txName] += el.weight[0].value.asNumber(fb)            
>>>>>>> 93a3b03c
            maxconds = theoryPrediction.getmaxCondition()
            mass = theoryPrediction.mass
            if mass:
                mass = [[m.asNumber(GeV) for m in mbr] for mbr in mass]
            else:
                mass = None
<<<<<<< HEAD
            sqrts = dataset.globalInfo.sqrts
=======
            sqrts = expResult.globalInfo.sqrts
>>>>>>> 93a3b03c
            resDict = {'maxcond': maxconds, 'theory prediction (fb)': value.asNumber(fb),
                        'upper limit (fb)': ul.asNumber(fb),
                        'expected upper limit (fb)': ulExpected,
                        'TxNames': txnames,
                        'Mass (GeV)': mass,
                        'efficiency': theoryPrediction.effectiveEff,
                        'AnalysisID': expID,
                        'DataSetID' : datasetID,
                        'AnalysisSqrts (TeV)': sqrts.asNumber(TeV),
<<<<<<< HEAD
                        'lumi (fb-1)' : (dataset.globalInfo.lumi*fb).asNumber(),
                        'dataType' : dataType}            
=======
                        'lumi (fb-1)' : (expResult.globalInfo.lumi*fb).asNumber(),
                        'dataType' : dataType}  
            if hasattr(self,"addtxweights") and self.addtxweights:
                resDict['TxNames weights (fb)'] =  txnamesDict
>>>>>>> 93a3b03c
            if hasattr(theoryPrediction,'chi2') and not theoryPrediction.chi2 is None:
                resDict['chi2'] = theoryPrediction.chi2
                resDict['likelihood'] = theoryPrediction.likelihood                
            ExptRes.append(resDict)

        ExptRes = sorted(ExptRes, key=lambda res: [res['theory prediction (fb)'],res['TxNames'],
                                                   res['AnalysisID'],res['DataSetID']])
        

        return {'ExptRes' : ExptRes}


    def _formatDoc(self, obj):
        """
        Format a pyslha object to be printed as a dictionary

        :param obj: pyslha object
        """

        MINPAR = dict(obj.blocks['MINPAR'].entries)
        EXTPAR = dict(obj.blocks['EXTPAR'].entries)
        mass = OrderedDict(obj.blocks['MASS'].entries.items())
        chimix = {}
        for key in obj.blocks['NMIX'].entries:
            val = obj.blocks['NMIX'].entries[key]
            if key[0] != 1: continue
            newkey = 'N'+str(key[0])+str(key[1])
            chimix[newkey] = val
        chamix = {}
        for key in obj.blocks['UMIX'].entries:
            val = obj.blocks['UMIX'].entries[key]
            newkey = 'U'+str(key[0])+str(key[1])
            chamix[newkey] = val
        for key in obj.blocks['VMIX'].entries:
            val = obj.blocks['VMIX'].entries[key]
            newkey = 'V'+str(key[0])+str(key[1])
            chamix[newkey] = val
        stopmix = {}
        for key in obj.blocks['STOPMIX'].entries:
            val = obj.blocks['STOPMIX'].entries[key]
            newkey = 'ST'+str(key[0])+str(key[1])
            stopmix[newkey] = val
        sbotmix = {}
        for key in obj.blocks['SBOTMIX'].entries:
            val = obj.blocks['SBOTMIX'].entries[key]
            newkey = 'SB'+str(key[0])+str(key[1])
            sbotmix[newkey] = val

        return {'MINPAR' : MINPAR, 'chimix' : chimix, 'stopmix' : stopmix,
                'chamix' : chamix, 'MM' : {}, 'sbotmix' : sbotmix,
                'EXTPAR' : EXTPAR, 'mass' : mass}

    
    def _formatUncovered(self, obj):
        """
        Format data of the Uncovered object containing coverage info

        :param obj: A Uncovered object to be printed.
        """

        nprint = 10  # Number of missing topologies to be printed (ordered by cross sections)

        missedTopos = []
        
        
        for topo in obj.missingTopos.topos:
            if topo.value > 0.: continue
            for el in topo.contributingElements:
                topo.value += el.missingX
        obj.missingTopos.topos = sorted(obj.missingTopos.topos, 
                                        key=lambda x: [x.value,str(x.topo)], 
                                        reverse=True)        
    
        for topo in obj.missingTopos.topos[:nprint]:
            missed = {'sqrts (TeV)' : obj.sqrts.asNumber(TeV), 'weight (fb)' : topo.value,
                                'element' : str(topo.topo)}           
            if hasattr(self,"addelementlist") and self.addelementlist:
                contributing = []
                for el in topo.contributingElements:
                    contributing.append(el.elID)
                missed["element IDs"] = contributing
            missedTopos.append(missed)
            
        outsideGrid = []
        for topo in obj.outsideGrid.topos:
            if topo.value > 0.: continue
            for el in topo.contributingElements:
                topo.value += el.missingX
        obj.outsideGrid.topos = sorted(obj.outsideGrid.topos, 
                                       key=lambda x: [x.value,str(x.topo)], 
                                       reverse=True)        
        for topo in obj.outsideGrid.topos[:nprint]:
            outside = {'sqrts (TeV)' : obj.sqrts.asNumber(TeV), 'weight (fb)' : topo.value,
                                'element' : str(topo.topo)}      
            outsideGrid.append(outside)     
        
        longCascades = []        
        obj.longCascade.classes = sorted(obj.longCascade.classes, 
                                         key=lambda x: [x.getWeight(),x.motherPIDs], 
                                         reverse=True)        
        for cascadeEntry in obj.longCascade.classes[:nprint]:
            longc = {'sqrts (TeV)' : obj.sqrts.asNumber(TeV),
                     'weight (fb)' : cascadeEntry.getWeight(), 
                     'mother PIDs' : cascadeEntry.motherPIDs}        
            longCascades.append(longc)
        
        asymmetricBranches = []
        obj.asymmetricBranches.classes = sorted(obj.asymmetricBranches.classes, 
                                                key=lambda x: [x.getWeight(),x.motherPIDs],
                                                reverse=True)
        for asymmetricEntry in obj.asymmetricBranches.classes[:nprint]:
            asymmetric = {'sqrts (TeV)' : obj.sqrts.asNumber(TeV), 
                    'weight (fb)' : asymmetricEntry.getWeight(),
                    'mother PIDs' : asymmetricEntry.motherPIDs}         
            asymmetricBranches.append(asymmetric)


        return {'Missed Topologies': missedTopos, 'Long Cascades' : longCascades,
                     'Asymmetric Branches': asymmetricBranches, 'Outside Grid': outsideGrid}
    


class XmlPrinter(PyPrinter):
    """
    Printer class to handle the printing of one single XML output
    """
    def __init__(self, output = 'stdout', filename = None):
        PyPrinter.__init__(self, output, filename)
        self.name = "xml"
        self.printingOrder = [OutputStatus,TopologyList,ResultList,Uncovered]
        self.toPrint = [None]*len(self.printingOrder)

        
    def setOutPutFile(self,filename,overwrite=True):
        """
        Set the basename for the text printer. The output filename will be
        filename.xml.
        :param filename: Base filename
        :param overwrite: If True and the file already exists, it will be removed.
        """        
        
        self.filename = filename +'.xml'
        if overwrite and os.path.isfile(self.filename):
            logger.warning("Removing old output file " + self.filename)
            os.remove(self.filename)        


    def convertToElement(self,pyObj,parent,tag=""):
        """
        Convert a python object (list,dict,string,...)
        to a nested XML element tree.
        :param pyObj: python object (list,dict,string...)
        :param parent: XML Element parent
        :param tag: tag for the daughter element
        """

        tag = tag.replace(" ","_").replace("(","").replace(")","")
        if not isinstance(pyObj,list) and not isinstance(pyObj,dict):
            parent.text = str(pyObj).lstrip().rstrip()
        elif isinstance(pyObj,dict):
            for key,val in sorted(pyObj.items()):
                key = key.replace(" ","_").replace("(","").replace(")","")
                newElement = ElementTree.Element(key)
                self.convertToElement(val,newElement,tag=key)
                parent.append(newElement)
        elif isinstance(pyObj,list):
            parent.tag += '_List'
            for val in pyObj:
                newElement = ElementTree.Element(tag)
                self.convertToElement(val,newElement,tag)
                parent.append(newElement)


    def flush(self):
        """
        Get the python dictionaries generated by the object formatting
        to the defined output and convert to XML
        """

        outputDict = {}
        for iobj,obj in enumerate(self.toPrint):
            if obj is None: continue
            output = self._formatObj(obj)  # Conver to python dictionaries                        
            if not output: continue  #Skip empty output            
            outputDict.update(output)

        root = None
        #Convert from python dictionaries to xml:
        if outputDict:            
            root = ElementTree.Element('smodelsOutput')
            self.convertToElement(outputDict,root)
            rough_xml = ElementTree.tostring(root, 'utf-8')
            nice_xml = minidom.parseString(rough_xml).toprettyxml(indent="    ")                        
            if self.output == 'stdout':
                sys.stdout.write(nice_xml)
            elif self.output == 'file':
                if not self.filename:
                    logger.error('Filename not defined for printer')
                    return False
                with open(self.filename, "a") as outfile:
                    outfile.write(nice_xml)
                    outfile.close()
            ret = nice_xml

        self.toPrint = [None]*len(self.printingOrder)
        return root

class SLHAPrinter(TxTPrinter):
    """
    Printer class to handle the printing of slha format summary output.
    It uses the facilities of the TxTPrinter.
    """

    def __init__(self, output = 'file', filename = None):
        TxTPrinter.__init__(self, output, filename)
        self.name = "slha"
        self.docompress = 0
        self.printingOrder = [OutputStatus,ResultList, Uncovered]
        self.toPrint = [None]*len(self.printingOrder)


    def setOutPutFile(self,filename,overwrite=True):
        """
        Set the basename for the text printer. The output filename will be
        filename.smodels.
        :param filename: Base filename
        :param overwrite: If True and the file already exists, it will be removed.
        """

        self.filename = filename +'.smodelsslha'
        if overwrite and os.path.isfile(self.filename):
            logger.warning("Removing old output file " + self.filename)
            os.remove(self.filename)

    def _formatOutputStatus(self, obj):
        
        smodelsversion = obj.smodelsVersion
        if not smodelsversion.startswith("v"): smodelsversion = "v" + smodelsversion
        output = "BLOCK SModelS_Settings\n"
        output += " 0 %-25s #SModelS version\n" %(smodelsversion)
        output += " 1 %-25s #database version\n" %(obj.databaseVersion.replace(" ",""))
        output += " 2 %-25s #maximum condition violation\n" % (obj.parameters['maxcond'])
        output += " 3 %-25s #compression (0 off, 1 on)\n" % (self.docompress)
        output += " 4 %-25s #minimum mass gap for mass compression [GeV]\n" % (obj.parameters['minmassgap'])
        output += " 5 %-25s #sigmacut [fb]\n\n" % (obj.parameters['sigmacut'])
        return output

    def _formatResultList(self, obj):
        output = "BLOCK SModelS_Exclusion\n"
        if obj.isEmpty():
            excluded = -1
        else:
            firstResult = obj.theoryPredictions[0]
            r = obj.getR(firstResult)
            if r > 1: excluded = 1
            else: excluded = 0
        output += " 0 0 %-30s #output status (-1 not tested, 0 not excluded, 1 excluded)\n" % (excluded)
        if excluded == 0: rList = [firstResult]
        elif excluded == 1: rList = obj.theoryPredictions
        else: rList = []
        cter = 1
        for theoPred in rList:
            expResult = theoPred.expResult
            datasetID = theoPred.dataset.dataInfo.dataId
            dataType = expResult.datasets[0].dataInfo.dataType
            txnames = theoPred.txnames
            if dataType == 'upperLimit':
                ul = expResult.getUpperLimitFor(txname=theoPred.txnames[0],mass=theoPred.mass)
                ul_expected = expResult.getUpperLimitFor(txname=theoPred.txnames[0],mass=theoPred.mass, expected=True)
                signalRegion  = '(UL)'
            elif dataType == 'efficiencyMap':
                ul = expResult.getUpperLimitFor(dataID=datasetID)
                ul_expected = expResult.getUpperLimitFor(dataID=datasetID, expected=True)
                signalRegion  = theoPred.dataset.dataInfo.dataId
            else:
                logger.error("Unknown dataType %s" %(str(dataType)))
                raise SModelSError()
            value = theoPred.xsection.value
            r = (value/ul).asNumber()
            if type(ul_expected)==type(None): r_expected = None
            else: r_expected = (value/ul_expected).asNumber()
            txnameStr = str([str(tx) for tx in txnames])
            txnameStr = txnameStr.replace("'","").replace("[", "").replace("]","")

            if r <1 and not excluded == 0: break
            output += " %d 0 %-30s #txname \n" % (cter, txnameStr )
            output += " %d 1 %-30.3E #r value\n" % (cter, r)
            if not r_expected: output += " %d 2 N/A                            #expected r value\n" % (cter)
            else: output += " %d 2 %-30.3E #expected r value\n" % (cter, r_expected)
            output += " %d 3 %-30.2f #condition violation\n" % (cter, theoPred.getmaxCondition())
            output += " %d 4 %-30s #analysis\n" % (cter, expResult.globalInfo.id)
            output += " %d 5 %-30s #signal region \n" %(cter, signalRegion.replace(" ","_"))
            if hasattr(theoPred,'expectedUL') and not theoPred.expectedUL is None:
                output += " %d 6 %-30.3E #Chi2\n" % (cter, theoPred.chi2)
                output += " %d 7 %-30.3E #Likelihood\n" % (cter, theoPred.likelihood)
            else:
                output += " %d 6 N/A                            #Chi2\n" % (cter)
                output += " %d 7 N/A                            #Likelihood\n" % (cter)
            output += "\n"
            cter += 1
        return output

    def _formatUncovered(self, obj):
        output = ""
        for ix, uncovEntry in enumerate([obj.missingTopos, obj.outsideGrid]):
            for topo in uncovEntry.topos:
                if topo.value > 0.: continue
                for el in topo.contributingElements:
                    if not el.weight.getXsecsFor(obj.missingTopos.sqrts): continue
                    topo.value += el.missingX
            if ix==0: output += "BLOCK SModelS_Missing_Topos #sqrts[TeV] weight[fb] description\n"
            else: output += "\nBLOCK SModelS_Outside_Grid #sqrts[TeV] weight[fb] description\n"
            cter = 0
            for t in sorted(uncovEntry.topos, key=lambda x: x.value, reverse=True):
                output += " %d %d %10.3E %s\n" % (cter, obj.missingTopos.sqrts/TeV, t.value, str(t.topo))
                cter += 1
                if cter > 9: break
        for ix, uncovEntry in enumerate([obj.longCascade, obj.asymmetricBranches]):
            if ix==0: output += "\nBLOCK SModelS_Long_Cascade #Mother1 Mother2 Weight[fb] allMothers\n"
            else: output += "\nBLOCK SModelS_Asymmetric_Branches #Mother1 Mother2 Weight[fb] allMothers\n"
            cter = 0
            for ent in uncovEntry.getSorted(obj.sqrts):
                output += " %d %s %s %10.3E %s\n" %(cter, ent.motherPIDs[0][0], ent.motherPIDs[0][1], ent.getWeight(), str(ent.motherPIDs).replace(" ",""))
                cter += 1
                if cter > 9: break
        return output<|MERGE_RESOLUTION|>--- conflicted
+++ resolved
@@ -14,12 +14,8 @@
 import sys,os
 from smodels.theory.topology import TopologyList
 from smodels.theory.element import Element
-<<<<<<< HEAD
-from smodels.theory.theoryPrediction import TheoryPredictionList
-=======
 from smodels.theory.theoryPrediction import TheoryPredictionList 
 from smodels.theory.exceptions import SModelSTheoryError as SModelSError
->>>>>>> 93a3b03c
 from smodels.experiment.expResultObj import ExpResult
 from smodels.experiment.databaseObj import ExpResultList
 from smodels.tools.ioObjects import OutputStatus, ResultList
@@ -786,46 +782,34 @@
                     logger.error("Unknown dataType %s" %(str(dataType)))
                     continue            
             value = theoryPrediction.xsection.value
-<<<<<<< HEAD
-            txnames = [txname.txName for txname in theoryPrediction.txnames]
-=======
-            cluster = theoryPrediction.cluster
+            #txnames = [txname.txName for txname in theoryPrediction.txnames]
+            cluster = theoryPrediction.cluster # FIXME is this the better version?
             txnamesDict = {}
             for el in cluster.elements:
                 if not el.txname.txName in txnamesDict:
                     txnamesDict[el.txname.txName] = el.weight[0].value.asNumber(fb)
                 else:
                     txnamesDict[el.txname.txName] += el.weight[0].value.asNumber(fb)            
->>>>>>> 93a3b03c
             maxconds = theoryPrediction.getmaxCondition()
             mass = theoryPrediction.mass
             if mass:
                 mass = [[m.asNumber(GeV) for m in mbr] for mbr in mass]
             else:
                 mass = None
-<<<<<<< HEAD
-            sqrts = dataset.globalInfo.sqrts
-=======
             sqrts = expResult.globalInfo.sqrts
->>>>>>> 93a3b03c
             resDict = {'maxcond': maxconds, 'theory prediction (fb)': value.asNumber(fb),
                         'upper limit (fb)': ul.asNumber(fb),
                         'expected upper limit (fb)': ulExpected,
-                        'TxNames': txnames,
+                        'TxNames': sorted(txnamesDict.keys()),
                         'Mass (GeV)': mass,
                         'efficiency': theoryPrediction.effectiveEff,
                         'AnalysisID': expID,
                         'DataSetID' : datasetID,
                         'AnalysisSqrts (TeV)': sqrts.asNumber(TeV),
-<<<<<<< HEAD
-                        'lumi (fb-1)' : (dataset.globalInfo.lumi*fb).asNumber(),
-                        'dataType' : dataType}            
-=======
                         'lumi (fb-1)' : (expResult.globalInfo.lumi*fb).asNumber(),
                         'dataType' : dataType}  
             if hasattr(self,"addtxweights") and self.addtxweights:
                 resDict['TxNames weights (fb)'] =  txnamesDict
->>>>>>> 93a3b03c
             if hasattr(theoryPrediction,'chi2') and not theoryPrediction.chi2 is None:
                 resDict['chi2'] = theoryPrediction.chi2
                 resDict['likelihood'] = theoryPrediction.likelihood                
