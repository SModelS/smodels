#!/usr/bin/env python3

"""
.. module:: pyhfInterface
   :synopsis: Code that delegates the computation of limits and likelihoods to
              pyhf.

.. moduleauthor:: Gael Alguero <gaelalguero@gmail.com>
.. moduleauthor:: Wolfgang Waltenberger <wolfgang.waltenberger@gmail.com>

"""

import jsonpatch
import warnings
import jsonschema
import copy
from scipy import optimize
import numpy as np
from smodels.base.smodelsLogging import logger
import logging
logging.getLogger("pyhf").setLevel(logging.CRITICAL)
# warnings.filterwarnings("ignore")
warnings.filterwarnings("ignore", r"invalid value encountered in log")
from typing import Dict, List

jsonver = ""
try:
    import importlib.metadata

    jsonver = int(importlib.metadata.version("jsonschema")[0])
except Exception as e:
    try:
        from jsonschema import __version__ as jsonver
    except Exception as e:
        pass
if jsonver < 3:
    # if jsonschema.__version__[0] == "2": ## deprecated
    print( f"[SModelS:pyhfInterface] jsonschema is version {jsonschema.__version__}, we need > 3.x.x" )
    sys.exit()

import time, sys, os

try:
    import pyhf
except ModuleNotFoundError:
    print("[SModelS:pyhfInterface] pyhf import failed. Is the module installed?")
    sys.exit(-1)

ver = pyhf.__version__

pyhfinfo = {
    "backend": "numpy",
    "hasgreeted": False,
    "backendver": np.version.full_version,
    "ver": ver,
#    "required": "0.6.1", # the required pyhf version
}

def setBackend ( backend : str ) -> bool:
    """ 
    try to setup backend to <backend>

    :param backend: one of: numpy (default), pytorch, jax, tensorflow
    :returns: True, if worked, False if failed
    """
    try:
        pyhf.set_backend( backend )
        pyhfinfo["backend"] = backend
        pyhfinfo["backendver"] = "?"
        module_name = backend
        if backend == "pytorch":
            module_name = "torch"
        from importlib.metadata import version
        pyhfinfo["backendver"] = version(module_name)
        return True
    except (pyhf.exceptions.ImportBackendError,pyhf.exceptions.InvalidBackend) as e:
        print( f"[SModelS:pyhfInterface] WARNING could not set {backend} as the pyhf backend: {e}" )
        print( f"[SModelS:pyhfInterface] falling back to {pyhfinfo['backend']}." )
        # print("[SModelS:pyhfInterface] We however recommend that pytorch be installed.")
    return False

# setBackend ( "pytorch" )

countWarning = {"llhdszero": 0}
# Sets the maximum number of attempts for determining the brent bracketing interval for mu:
nattempts_max = 10

def guessPyhfType ( name : str ) -> str:
    """ given the pyhf analysis region name,
    guess the type. awkward, phase this out! """
    if name.startswith ( "CR" ):
        return "CR"
    if name.startswith ( "VR" ):
        return "VR"
    if name.startswith ( "SR" ):
        return "SR"
    if "CR" in name: ## arggh!!
        logger.debug ( f"old jsonFiles format used, and 'CR' in the middle of the region name: {name}. I will assume it is a control region but do switch to the new format ASAP" )
        return "CR"
    return "SR"

class PyhfData:
    """
    Holds data for use in pyhf
    :ivar nsignals: signal predictions dictionary of dictionaries,
    one for each json file, one entry per signal region
    :ivar inputJsons: list of json instances
    :ivar jsonFiles: optional list of json files
    :ivar nWS: number of workspaces = number of json files
    """

    def __init__( self, nsignals : Dict[str, Dict], inputJsons, jsonFiles=None,
                  includeCRs=False, signalUncertainty=None):
        self.nsignals = nsignals
        self.getTotalYield()
        self.inputJsons = inputJsons
<<<<<<< HEAD
        self.cached_likelihoods = { False:{}, True: {}, "posteriori": {} }  ## cache of likelihoods (actually twice_nlls)
        self.cached_lmaxes = { False:{}, True: {}, "posteriori": {} }  # cache of lmaxes (actually twice_nlls)
        self.cachedULs = {False: {}, True: {}, "posteriori": {}}
=======
        self.cached_likelihoods = { False: {}, True: {}, "posteriori": {} }  ## cache of likelihoods (actually twice_nlls)
        self.cached_lmaxes = { False: {}, True: {}, "posteriori": {} }  # cache of lmaxes (actually twice_nlls)
        self.cachedULs = { False: {}, True: {}, "posteriori": {}}
>>>>>>> 7d280685
        if jsonFiles is None:   # If no name has been provided for the json file(s) and the channels, use fake ones
            jsonFiles = {}
            for jFile,sregions in nsignals.items():
                regions = []
                srname = "SR1"
                if len(sregions)==1:
                    regions.append ( { "smodels": srname, "type": "SR", "pyhf": srname } )
                else:
                    for j in range( len ( sregions ) ):
                        srname = f"SR1[{j}]"
                        regions.append ( { "smodels": srname, "type": "SR",
                                           "pyhf": srname } )
                jsonFiles[ jFile ] = regions
        self.jsonFiles = jsonFiles
        self.includeCRs = includeCRs
        self.signalUncertainty = signalUncertainty
        self.combinations = None
        if jsonFiles != None:
            self.combinations = [os.path.splitext(os.path.basename(js))[0] for js in jsonFiles]

        self.nWS = len(inputJsons)
        self.errorFlag = False
        self.checkConsistency()
        self.getWSInfo()

    def getTotalYield ( self ):
        """ the total yield in all signal regions """
        S = 0
        for dct in self.nsignals.values():
            for signal in dct.values():
                if isinstance(signal, list):
                    for sig in signal:
                        S += sig
                else:
                    S += signal
        self.totalYield = S

    def createPatchForRegion ( self, region, i_ch, ch, jsName ):
        chname = ch['name']
        chname2 = f'{ch["name"]}[0]' ## binned SRs
        if not region["pyhf"] in [ chname, chname2 ]:
            return None, None
        if (region['type'] == 'SR') or (region['type'] == 'CR' and self.includeCRs and region['smodels'] is not None):
            if region['smodels'] not in self.nsignals[jsName]:
                logger.error(f"Region {region['smodels']} of {jsName} not in the signal dictionary!")
                self.errorFlag = True
                return None, None
            nBins = len(ch["data"])
            # Find all smodels names if many share the same pyhf name (for multi-bin regions)
            smodelsName = []
            ctr = 0
            if region["pyhf"] == chname: # no bins, so easy
                smodelsName.append(region['smodels'])
            else: ## bins
                hasAdded = True
                while hasAdded:
                    hasAdded = False
                    for rregion in self.jsonFiles[jsName]:
                        if rregion["pyhf"] == f'{ch["name"]}[{ctr}]':
                            smodelsName.append(rregion['smodels'])
                            ctr+=1
                            hasAdded = True
            if len(smodelsName) != nBins:
                logger.error(f"Json region {region['pyhf']} has {nBins} bins, but only {len(smodelsName)} are implemented!")
                self.errorFlag = True
                return None, None

            signal = []
            for name in smodelsName: # In case of multiple signals for one region, the dict ordering within globalInfo.jsonFiles matters
                signal.append(self.nsignals[jsName][name])

            smodelsName = ";".join( smodelsName ) # Name of the corresponding region(s). Join all names if multiple bins.

            ret = {
                    "path": f"/channels/{i_ch}/samples/0",
                    "size": nBins,
                    "smodelsName": smodelsName,
                    "signal": signal
                }, "signalRegions"
            return ret
        ret = { 'path': f"/channels/{i_ch}", 'name': chname,
                'type': region['type']}, "otherRegions"
        return ( ret )

    def updatePyhfNames ( self, jsName : str, observations : List ):
        """ if no pyhf names are given, get them from the ws,
        in the order of the ws """
        if "pyhf" in self.jsonFiles[jsName][0]:
            return

        ## we dont have the mapping smodels<->pyhf
        ctr = 0
        #ic ( "---" )
        nJsonFiles = len(self.jsonFiles[jsName])
        #nObs = len(observations)
        #ic ( self.includeCRs, nObs, nJsonFiles )
        #ic ( observations )
        #ic ( self.jsonFiles[jsName] )
        nSRs = 0
        for observation in observations:
            name = observation["name"]
            regionType = guessPyhfType ( name )
            if regionType == "SR":
                nSRs += 1
        # ic ( nSRs, nCRs )
        for observation in observations:
            name = observation["name"]
            regionType = guessPyhfType ( name )
            if regionType in [ "VR" ]:
                region = { "pyhf": observation["name"], "smodels": None,
                           "type": regionType }
                self.jsonFiles[jsName].append ( region )
                continue
            if not self.includeCRs and regionType in [ "CR" ]:
                region = { "pyhf": observation["name"], "smodels": None,
                           "type": regionType }
                self.jsonFiles[jsName].append ( region )
                continue
            if self.includeCRs and regionType in [ "CR" ]:
                if nSRs == nJsonFiles: # and nSRs+nCRs == nObs:
                    ## the signal regions alone do it
                    region = { "pyhf": observation["name"], "smodels": None,
                               "type": regionType }
                    self.jsonFiles[jsName].append ( region )
                    continue

            if len(observation["data"])==1:
                if ctr < len(self.jsonFiles[jsName]):
                   self.jsonFiles[jsName][ctr]["pyhf"]=f"{name}"
                   self.jsonFiles[jsName][ctr]["type"]=regionType
                ctr += 1
            else:
                for i in range(len(observation["data"])):
                    if ctr < len(self.jsonFiles[jsName]):
                        self.jsonFiles[jsName][ctr]["pyhf"]=f"{name}[{i}]"
                        self.jsonFiles[jsName][ctr]["type"]=regionType
                    ctr += 1


    def getWSInfo(self):
        """
        Getting informations from the json files

        :ivar channelsInfo: list of dictionaries (one dictionary for each json file) containing useful information about the json files
            - :key signalRegions: list of dictonaries with 'json path' and 'size' (number of bins) of the 'signal regions' channels in the json files
            - :key otherRegions: list of dictionnaries indicating the path and the name of the control and/or validation region channels
        """
        if self.errorFlag:
            return

        # Identifying the path to the channels in the main workspace files
        self.channelsInfo = []  # workspace specifications
        if not isinstance(self.inputJsons, list):
            logger.error("The 'inputJsons' parameter must be of type list")
            self.errorFlag = True
            return

        for ws, jsName in zip(self.inputJsons, self.jsonFiles):
            wsChannelsInfo = {}
            wsChannelsInfo["signalRegions"] = []
            wsChannelsInfo["otherRegions"] = []
            if not "channels" in ws.keys():
                logger.error(
                    "Json file number {} is corrupted (channels are missing)".format(
                        self.inputJsons.index(ws)
                    )
                )
                self.channelsInfo = None
                return

            sigInCRs = False
            signalNames = self.nsignals[jsName].keys()
            for signalName in signalNames:
                for region in self.jsonFiles[jsName]:
                    if signalName == region['smodels'] and region['type'] == 'CR':
                        sigInCRs = True
            if sigInCRs and not self.includeCRs:
                logger.warning("Signal in CRs but includeCRs = False. CRs will still be removed.")

            smodelsRegions = self.nsignals[jsName].values() # CR and SR names implemented in the database
            if "observations" in ws:
                self.updatePyhfNames ( jsName, ws["observations"] )
                for i_r, region in enumerate ( self.jsonFiles[jsName] ):
                    for i_ch, ch in enumerate(ws["observations"]):
                        ## create a patch for the region, but only if channel matches
                        patch, patchType = self.createPatchForRegion ( region, i_ch, ch, jsName )
                        if patch != None:
                            wsChannelsInfo[patchType].append(patch)
                            break

            wsChannelsInfo["otherRegions"].sort(
                key=lambda path: int(path['path'].split("/")[-1]), reverse=True
            )  # Need to sort correctly the paths to the channels to be removed
            self.channelsInfo.append(wsChannelsInfo)
            # ic ( wsChannelsInfo )

    def checkConsistency(self):
        """
        Check various inconsistencies of the PyhfData attributes

        :param zeroSignalsFlag: boolean identifying if all SRs of a single json are empty
        """
        if not isinstance(self.nsignals, dict):
            logger.error("The 'nsignals' parameter must be of type list")
            self.errorFlag = True

        if self.nWS != len(self.nsignals):
            logger.error(
                "The number of subsignals provided is different from the number of json files"
            )
            self.errorFlag = True
        self.zeroSignalsFlag = list()

        for jsName, subSig in zip(self.jsonFiles, self.nsignals.values()):
            if not isinstance(subSig, dict):
                logger.error("The 'nsignals' parameter must be a dictionary of dictionary")
                self.errorFlag = True
                return
            nBinsJson = 0
            for region in self.jsonFiles[jsName]:
                if (region['type'] == 'SR') or (region['type'] == 'CR' and self.includeCRs and region['smodels'] is not None):
                    nBinsJson += 1
            if nBinsJson != len(subSig):
                logger.error(
                    f"The number of signals ({len(subSig)}) provided is different from the number of signal bins for json ({nBinsJson}) for {jsName}" )
                self.errorFlag = True
            allZero = all([s == 0 for s in subSig.values()])
            # Checking if all signals matching this json are zero
            self.zeroSignalsFlag.append(allZero)


class PyhfUpperLimitComputer:
    """
    Class that computes the upper limit using the jsons files and signal informations in the 'data' instance of 'PyhfData'
    """

    def __init__(self, data, cl=0.95, lumi=None ):
        """

        :param data: instance of 'PyhfData' holding the signals information
        :param cl: confdence level at which the upper limit is desired to be computed
        :ivar data: created from data
        :ivar nsignals: signal predictions list divided into sublists, one for each json file
        :ivar inputJsons: list of input json files as python json instances
        :ivar channelsInfo: list of channels information for the json files
        :ivar zeroSignalsFlag: list boolean flags in case all signals are zero for a specific json
        :ivar nWS: number of workspaces = number of json files
        :ivar patches: list of patches to be applied to the inputJsons as python dictionary instances
        :ivar workspaces: list of workspaces resulting from the patched inputJsons
        :ivar workspaces_expected: list of patched workspaces with observation yields replaced by the expected ones
        :ivar cl: created from cl
        :ivar scale: scale that is applied to the signal predictions, dynamically changes throughout the upper limit calculation
        :ivar alreadyBeenThere: boolean flag that identifies when nsignals accidentally passes twice at two identical values
        """

        self.data = data
        self.lumi = lumi
        self.nsignals = copy.deepcopy ( self.data.nsignals )
        logger.debug("Signals : {}".format(self.nsignals))
        self.inputJsons = self.data.inputJsons
        self.channelsInfo = None
        if hasattr ( self.data, "channelsInfo" ):
            self.channelsInfo = self.data.channelsInfo
        self.zeroSignalsFlag = self.data.zeroSignalsFlag
        self.nWS = self.data.nWS
        self.includeCRs = data.includeCRs
        self.patches = self.patchMaker()
        self.workspaces = self.wsMaker()
        self.workspaces_expected = self.wsMaker(apriori=True)
        self.cl = cl
        self.scale = 1.0
        self.sigma_mu = None
        self.alreadyBeenThere = (
            False  # boolean to detect wether self.signals has returned to an older value
        )
        # self.checkPyhfVersion()
        self.welcome()

    def welcome(self):
        """
        greet the world
        """

        if pyhfinfo["hasgreeted"]:
            return
        logger.info(
            f"Pyhf interface, we are using v{str(pyhfinfo['ver'])}, with {pyhfinfo['backend']} v{str(pyhfinfo['backendver'])} as backend."
        )
        pyhfinfo["hasgreeted"] = True

    def checkPyhfVersion(self):
        """
        check the pyhf version, currently we need 0.6.1+
        """

        if pyhfinfo["ver"] < pyhfinfo["required"]:
            logger.warning(
                f"pyhf version is {str(pyhfinfo['ver'])}. SModelS currently requires pyhf>={str(pyhfinfo['required'])}. You have been warned."
            )

    def rescale(self, factor):
        """
        Rescales the signal predictions (self.nsignals) and processes again the patches and workspaces

        :return: updated list of patches and workspaces (self.patches, self.workspaces and self.workspaces_expected)
        """

        for jsName in self.nsignals.keys():
            for regionName in self.nsignals[jsName].keys():
                self.nsignals[jsName][regionName] = self.nsignals[jsName][regionName]*factor
        try:
            self.alreadyBeenThere = self.nsignals == self.nsignals_2
        except AttributeError:
            pass
        self.scale *= factor
        logger.debug("new signal scale : {}".format(self.scale))
        self.patches = self.patchMaker()
        self.workspaces = self.wsMaker()
        self.workspaces_expected = self.wsMaker(apriori=True)
        try:
            self.nsignals_2 = self.nsignals_1.copy()  # nsignals at previous-to-previous loop
        except AttributeError:
            pass
        self.nsignals_1 = self.nsignals.copy()  # nsignals at previous loop

    def changeChannelName ( self, srInfo ):
        """ changes the channel names in the json to match the SModelS name.
        FIXME this is only a hack for now, should be replaced by a
        self-respecting dataIdMap in the database itself,
        that maps the smodels names to the pyhf names explicitly.
        This method will then go away!
        """
        operators= []
        operator = {} # Operator for renaming the channels according to their region name from the database
        operator["op"] = "replace"
        operator["path"] = srInfo["path"].replace('samples/0','name')
        operator["value"] = srInfo["smodelsName"]
        operators.append(operator)

        operator = {} # Operator for renaming the observations according to their region name from the database
        operator["op"] = "replace"
        operator["path"] = srInfo["path"].replace('channels','observations').replace('samples/0','name')
        operator["value"] = srInfo["smodelsName"]
        operators.append(operator)
        return operators


    def patchMaker(self):
        """
        Method that creates the list of patches to be applied to the self.inputJsons workspaces, one for each region given the self.nsignals and the informations available in self.channelsInfo and the content of the self.inputJsons
        NB: It seems we need to include the change of the "modifiers" in the patches as well

        :return: the list of patches, one for each workspace
        """

        if self.channelsInfo == None:
            return None
        # Constructing the patches to be applied on the main workspace files
        patches = []
        for ws, info, (jsFileName,jsFile) in zip(self.inputJsons, self.channelsInfo, self.data.jsonFiles.items() ):
            patch = []
            for srInfo in info["signalRegions"]:
                operator = {} # Operator for patching the signal
                operator["op"] = "add"
                operator["path"] = srInfo["path"]
                value = {}
                #value["data"] = srInfo['signal']
                sr_order = srInfo["smodelsName"].split(";")
                nsignals = self.nsignals[jsFileName]
                # ic ( nsignals, sr_order, srInfo, jsFileName )
                value["data"] = [ nsignals[x] for x in sr_order ]
                #import sys, IPython; IPython.embed( colors = "neutral" ); sys.exit()
                # sys.exit()
                value["modifiers"] = []
                value["modifiers"].append({"data": None, "type": "normfactor", "name": "mu_SIG"})
                value["modifiers"].append({"data": None, "type": "lumi", "name": "lumi"})
                if self.data.signalUncertainty is not None and self.data.signalUncertainty != 0:
                    # Uncomment the line below to add a MC statistical uncertainty.
                    # value["modifiers"].append({"data": [sigBin*self.data.signalUncertainty for sigBin in value["data"]], "type": "staterror", "name": "MCError"})
                    value["modifiers"].append({"data": {"hi_data": [sigBin*(1+self.data.signalUncertainty) for sigBin in value["data"]],
                                                        "lo_data": [sigBin*(1-self.data.signalUncertainty) for sigBin in value["data"]]
                                                       },
                                               "type": "histosys",
                                               "name": "signalUncertainty"
                                              })
                value["name"] = "bsm"
                operator["value"] = value
                patch.append(operator)

                ## FIXME this if block is a hack, only to be used until
                ## smodels-database has proper dataIdMaps, mapping the smodels
                ## SR names to the pyhf ones. once these dataIdMaps are in place,
                ## they should be used instead of this hack that rewrites
                ## the pyhf channel names
                if False: # srInfo["smodelsName"]: # If the CRs/SRs have a name in the database (it is always True when running SModelS the usual way)
                    operators = self.changeChannelName ( srInfo )
                    for operator in operators:
                        patch.append(operator)

            for region in info["otherRegions"]:
                if region['type'] == 'CR' and self.includeCRs:
                    continue
                else:
                    patch.append({"op": "remove", "path": region['path']}) # operator for removing useless regions
            patches.append(patch)

        return patches

    def wsMaker(self, apriori=False):
        """
        Apply each region patch (self.patches) to his associated json (self.inputJsons) to obtain the complete workspaces

        :param apriori: - If set to 'True': Replace the observation data entries of each workspace by the corresponding sum of the expected yields \
                        - Else: The observed yields put in the workspace are the ones written in the corresponfing json dictionary

        :returns: the list of patched workspaces
        """
        if self.patches == None:
            return None
        if self.nWS == 1:
            try:
                wsDict = jsonpatch.apply_patch(self.inputJsons[0], self.patches[0])
                if apriori == True:
                    # Replace the observation data entries by the corresponding sum of the expected yields
                    for obs in wsDict["observations"]:
                        for ch in wsDict["channels"]:
                            # Finding matching observation and bkg channel
                            if obs["name"] == ch["name"]:
                                bkg = [0.0] * len(obs["data"])
                                for sp in ch["samples"]:
                                    if sp["name"] == "bsm":
                                        continue
                                    for iSR in range(len(obs["data"])):
                                        # Summing over all bkg samples for each bin/SR
                                        bkg[iSR] += sp["data"][iSR]
                                # logger.debug('bkgs for channel {} :\n{}'.format(obs['name'], bkg))
                                obs["data"] = bkg
                return [pyhf.Workspace(wsDict)]
            except (pyhf.exceptions.InvalidSpecification, KeyError) as e:
                logger.error("The json file is corrupted:\n{}".format(e))
                return None
        else:
            workspaces = []
            for js, patch in zip(self.inputJsons, self.patches):
                wsDict = jsonpatch.apply_patch(js, patch)
                if apriori == True:
                    # Replace the observation data entries by the corresponding sum of the expected yields
                    for obs in wsDict["observations"]:
                        for ch in wsDict["channels"]:
                            # Finding matching observation and bkg channel
                            if obs["name"] == ch["name"]:
                                bkg = [0.0] * len(obs["data"])
                                for sp in ch["samples"]:
                                    if sp["name"] == "bsm":
                                        continue
                                    for iSR in range(len(obs["data"])):
                                        # Summing over all bkg samples for each bin/SR
                                        bkg[iSR] += sp["data"][iSR]
                                # logger.debug('bkgs for channel {} :\n{}'.format(obs['name'], bkg))
                                obs["data"] = bkg
                try:
                    ws = pyhf.Workspace(wsDict)
                except (pyhf.exceptions.InvalidSpecification, KeyError) as e:
                    logger.error(
                        "Json file number {} is corrupted:\n{}".format(
                            self.inputJsons.index(json), e
                        )
                    )
                    return None
                workspaces.append(ws)

            return workspaces

    def backup(self):
        self.bu_signal = copy.deepcopy(self.data.nsignals)

    def restore(self):
        if not hasattr(self, "bu_signal"):
            return
        self.data.nsignals = copy.deepcopy(self.bu_signal)
        del self.bu_signal

    def get_position(self, name, model):
        """
        :param name: name of the parameter one wants to increase
        :param model: the pyhf model
        :return: the position of the parameter that has to be modified in order to turn positive the negative total yield
        """
        position = 0
        for par in model.config.par_order:
            if name == par:
                return position
            else:
                position += model.config.param_set(par).n_parameters

    def rescaleBgYields(self, init_pars, workspace, model):
        """
        Increase initial value of nuisance parameters until the starting value of the total yield (mu*signal + background) is positive

        :param init_pars: list of initial parameters values one wants to increase in order to turn positive the negative total yields
        :param workspace: the pyhf workspace
        :param model: the pyhf model
        :return: the list of initial parameters values that gives positive total yields
        """
        for pos,yld in enumerate(model.expected_actualdata(init_pars)):
            if yld < 0:
                sum_bins = 0
                positive = False
                # Find the SR and the bin (the position inside the SR) corresponding to the negative total yield
                for channel,nbins in model.config.channel_nbins.items():
                    sum_bins += nbins
                    if pos < sum_bins:
                        SR = channel
                        bin_num = pos-sum_bins+nbins # The position of the bin in the SR
                        break
                # Find the name of the parameter that modifies the background yield
                for channel in workspace['channels']:
                    if channel['name'] == SR:
                        for sample in range(len(channel['samples'])):
                            for modifier in channel['samples'][sample]['modifiers']:
                                # The multiplicative modifier that will be increased is of type 'staterror' (others may work as well)
                                # In case of a simplified json, let's take the only parameter called 'totalError'
                                if ('type' in modifier.keys() and modifier['type'] == 'staterror') or ('type' in modifier.keys() and modifier['type'] == 'normsys') or modifier['name'] == 'totalError':
                                    name = modifier['name']
                                    # Find the position of the parameter within the pyhf list of parameters
                                    position = self.get_position(name,model)+bin_num
                                    # Find the upper bound of the parameter that will be increased
                                    max_bound = model.config.suggested_bounds()[position][1]
                                    # If the parameter one wants to increase is not fixed, add 0.1 to its value (it is an arbitrary step) until
                                    # the total yield becomes positive or the parameter upper bound is reached
                                    if not model.config.suggested_fixed()[position]:
                                        while model.expected_actualdata(init_pars)[pos] < 0:
                                            if init_pars[position] + 0.1 < max_bound:
                                                init_pars[position] += 0.1
                                            else:
                                                init_pars[position] = max_bound
                                                break
                                        positive = model.expected_actualdata(init_pars)[pos] >= 0
                                if positive:
                                    break
                            if positive:
                                break
        return init_pars

    def likelihood( self, mu=1.0, workspace_index=None, return_nll=False,
                    expected=False):
        """
        Returns the value of the likelihood. \
        Inspired by the 'pyhf.infer.mle' module but for non-log likelihood

        :param workspace_index: supply index of workspace to use. If None, \
                                choose index of best combo
        :param return_nll: if true, return nll, not llhd
        :param expected: if False, compute expected values, if True, \
            compute a priori expected, if "posteriori" compute posteriori \
            expected
        """
<<<<<<< HEAD
        if workspace_index in self.data.cached_likelihoods[expected]:
            if mu in self.data.cached_likelihoods[expected][workspace_index]:
                return self.data.cached_likelihoods[expected][workspace_index][mu]
=======
        if False and workspace_index in self.data.cached_likelihoods[expected] and \
                mu in self.data.cached_likelihoods[expected][workspace_index]:
            return self.data.cached_likelihoods[expected][workspace_index][mu]
>>>>>>> 7d280685

        logger.debug("Calling likelihood")
        if type(workspace_index) == float:
            logger.error("workspace index is float")
        # logger.error("expected flag needs to be heeded!!!")
        with warnings.catch_warnings():
            warnings.filterwarnings(
                "ignore",
                "Values in x were outside bounds during a minimize step, clipping to bounds",
            )
            old_index = workspace_index
            # warnings.filterwarnings ( "ignore", "", module="pyhf.exceptions" )
            old_index = workspace_index
            if workspace_index == None:
                workspace_index = self.getBestCombinationIndex()
            if workspace_index == None:
                return None
            self.backup()
            try:
                if abs(mu - 1.0) > 1e-6:
                    for jsName in self.data.nsignals.keys():
                        for regionName in self.data.nsignals[jsName].keys():
                            self.data.nsignals[jsName][regionName] = self.data.nsignals[jsName][regionName]*mu
                self.__init__(self.data, self.cl, self.lumi)
                ### allow this, for computation of l_SM
                # if self.zeroSignalsFlag[workspace_index] == True:
                #    logger.warning( f"Workspace number {workspace_index} has zero signals" )
                #    return None
                workspace = self.updateWorkspace(workspace_index, expected=expected)
                # Same modifiers_settings as those used when running the 'pyhf cls' command line
                msettings = {
                    "normsys": {"interpcode": "code4"},
                    "histosys": {"interpcode": "code4p"},
                }
                model = workspace.model(modifier_settings=msettings)
                wsData = workspace.data(model)

                _, nllh = pyhf.infer.mle.fixed_poi_fit(
                    1.0, wsData, model, return_fitted_val=True, maxiter=200
                )
            except (pyhf.exceptions.FailedMinimization, ValueError) as e:
                logger.error(f"pyhf fixed_poi_fit failed for {list(self.data.jsonFiles)[workspace_index]} for mu={mu}: {e}")
                # lets try with different initialisation
                init, n_ = pyhf.infer.mle.fixed_poi_fit(
                    0.0, workspace.data(model), model, return_fitted_val=True, maxiter=200
                )
                initpars = init.tolist()
                initpars[model.config.poi_index] = 1.
                # Try to turn positive all the negative total yields (mu*signal + background) evaluated with the initial parameters
                initpars = self.rescaleBgYields(initpars, workspace, model)
                # If the a total yield is still negative with the increased initial parameters, print a message
                if not all([True if yld >= 0 else False for yld in model.expected_actualdata(initpars)]):
                    logger.debug(f'Negative total yield after increasing the initial parameters for mu={mu}')
                try:
                    bestFitParam, nllh = pyhf.infer.mle.fixed_poi_fit(
                        1.0,
                        wsData,
                        model,
                        return_fitted_val=True,
                        init_pars=initpars,
                        maxiter=2000,
                    )
                    # If a total yield is negative with the best profiled parameters, return None
                    if not all([True if yld >= 0 else False for yld in model.expected_actualdata(bestFitParam)]):
                        self.restore()
                        return self.exponentiateNLL(None, not return_nll)
                except (pyhf.exceptions.FailedMinimization, ValueError) as e:
                    logger.info(f"pyhf fixed_poi_fit failed twice for {list(self.data.jsonFiles)[workspace_index]} for mu={mu}: {e}")

                    self.restore()
                    return self.exponentiateNLL(None, not return_nll)

            ret = nllh.tolist()
            try:
                ret = float(ret)
            except:
                ret = float(ret[0])
            # Cache the likelihood (but do we use it?)
            if not workspace_index in self.data.cached_likelihoods[expected]:
                self.data.cached_likelihoods[expected][workspace_index]={}
<<<<<<< HEAD
            self.data.cached_likelihoods[expected][workspace_index][mu] = ret
            if old_index == None:
                if not old_index in self.data.cached_likelihoods[expected]:
                    self.data.cached_likelihoods[expected][old_index]={}
                self.data.cached_likelihoods[expected][old_index][mu] = ret
=======
            self.data.cached_likelihoods[expected][
                workspace_index
            ][mu] = ret
            if old_index == None:
                if not None in self.data.cached_likelihoods[expected]:
                    self.data.cached_likelihoods[expected][None]={}
                self.data.cached_likelihoods[expected][None][mu] = ret
>>>>>>> 7d280685
            ret = self.exponentiateNLL(ret, not return_nll)
            # print ( "now leaving the fit mu=", mu, "llhd", ret, "nsig was", self.data.nsignals )
            self.restore()
            return ret

    def getBestCombinationIndex(self):
        """find the index of the best expected combination"""
        if self.nWS == 1:
            return 0
        logger.debug( f"Finding best expected combination among {self.nWS} workspace(s)" )
        ulMin = float("+inf")
        i_best = None
        for i_ws in range(self.nWS):
            if self.data.totalYield == 0.:
                continue
            if self.zeroSignalsFlag[i_ws] == True:
                logger.debug( f"Workspace number {i_ws} has zero signals" )
                continue
            else:
                ul = self.getUpperLimitOnMu(expected=True, workspace_index=i_ws)
            if ul == None:
                continue
            if ul < ulMin:
                ulMin = ul
                i_best = i_ws
        return i_best

    def exponentiateNLL(self, twice_nll, doIt):
        """if doIt, then compute likelihood from nll,
        else return nll"""
        if twice_nll == None:
            return None
            #if doIt:
            #    return 0.0
            #return 9000.0
        if doIt:
            return np.exp(-twice_nll / 2.0)
        return twice_nll / 2.0

    def compute_invhess(self, x, data, model, index, epsilon=1e-05):
        '''
        if inv_hess is not given by the optimiser, calculate numerically by evaluating second order partial derivatives using 2 point central finite differences method
        :param x: parameter values given to pyhf.infer.mle.twice_nll taken from pyhf.infer.mle.fit - optimizer.x (best_fit parameter values)
        :param data: workspace.data(model) passed to pyhf.infer.mle.fit
        :param model: model passed to pyhf.infer.mle.fit
        :param index: index of the POI
        Note : If len(x) <=5, compute the entire hessian matrix and ind its inverse. Else, compute the hessian at the index of the POI and return its inverse (diagonal approximation)
        returns the inverse hessian at the index of the poi
        '''

        n = len(x)

        if n<=5:

            hessian = np.zeros((n,n))
            for i in range(n):
                for j in range(i+1):
                    eps_i = epsilon*np.eye(n)[:,i] #identity along ith column
                    eps_j = epsilon*np.eye(n)[:,j]

                    #twice_nll is the objective function, hence need to find its hessian
                    par_11 = pyhf.infer.mle.twice_nll(x + eps_i + eps_j, data, model)
                    par_12 = pyhf.infer.mle.twice_nll(x - eps_i + eps_j, data, model)
                    par_21 = pyhf.infer.mle.twice_nll(x + eps_i - eps_j, data, model)
                    par_22 = pyhf.infer.mle.twice_nll(x - eps_i - eps_j, data, model)

                    partial_xi_xj = (par_11 - par_12 - par_21 +par_22)/(4*epsilon**2)
                    hessian[i,j] = partial_xi_xj
                    if i!=j: hessian[j,i] = partial_xi_xj

            def is_positive_definite(matrix):
                eigenvalues = np.linalg.eigvals(matrix)
                return all(eig > 0 for eig in eigenvalues)

            if not is_positive_definite(hessian):
                #raise ValueError("Hessian Matrix is not positive definite")
                logger.warning("Hessian Matrix is not positive definite")

            inverse_hessian = np.linalg.inv(hessian)

            #return the inverse hessian at the poi
            return inverse_hessian[index][index]

        #calculate only the hessian at the poi and return its inverse (an approximation!)
        eps_i = epsilon*np.eye(n)[:,index]
        par_11 = pyhf.infer.mle.twice_nll(x + 2*eps_i, data, model)
        par_12 = pyhf.infer.mle.twice_nll(x, data, model)
        par_22 = pyhf.infer.mle.twice_nll(x - 2*eps_i, data, model)
        hessian = (par_11 - 2*par_12 + par_22)/(4*epsilon**2)

        #return the inverse hessian at the poi
        return 1.0/hessian



    def lmax( self, workspace_index=None, return_nll=False, expected=False,
              allowNegativeSignals=False):
        """
        Returns the negative log max likelihood

        :param return_nll: if true, return nll, not llhd
        :param workspace_index: supply index of workspace to use. If None, \
            choose index of best combo
        :param expected: if False, compute expected values, if True, \
            compute a priori expected, if "posteriori" compute posteriori \
            expected
        :param allowNegativeSignals: if False, then negative nsigs are replaced \
            with 0.
        """
        if workspace_index in self.data.cached_lmaxes[expected]:
            return self.data.cached_lmaxes[expected][workspace_index]
        # logger.error("expected flag needs to be heeded!!!")
        logger.debug("Calling lmax")
        with warnings.catch_warnings():
            warnings.filterwarnings(
                "ignore",
                "Values in x were outside bounds during a minimize step, clipping to bounds",
            )

            self.__init__(self.data, self.cl, self.lumi)
            old_index = workspace_index
            if workspace_index == None:
                workspace_index = self.getBestCombinationIndex()
            if workspace_index != None:
                if self.zeroSignalsFlag[workspace_index] == True:
                    logger.warning( f"Workspace number {workspace_index} has zero signals" )
                    return None
                else:
                    workspace = self.updateWorkspace(workspace_index, expected=expected)
            else:
                return None
            # Same modifiers_settings as those used when running the 'pyhf cls' command line
            msettings = {"normsys": {"interpcode": "code4"}, "histosys": {"interpcode": "code4p"}}
            model = workspace.model(modifier_settings=msettings)
            muhat, maxNllh = model.config.suggested_init(), float("nan")
            sigma_mu = float("nan")
            # obs = workspace.data(model)
            try:
                bounds = model.config.suggested_bounds()
                if allowNegativeSignals:
                    bounds[model.config.poi_index] = (-5., 10. )

                try:
                    muhat, maxNllh, o = pyhf.infer.mle.fit(workspace.data(model), model,
                            return_fitted_val=True, par_bounds = bounds, return_result_obj = True )
                    #removed jacobain way of computing sigma_mu

                except (pyhf.exceptions.FailedMinimization,ValueError) as e:
                    pass

                if hasattr ( o, "hess_inv" ): # maybe the backend gets changed
                    sigma_mu = float ( np.sqrt ( o.hess_inv[model.config.poi_index][model.config.poi_index] ) ) * self.scale
                else:
                    sigma_mu_temp = 1.
                    try:
                        warnings.filterwarnings( "ignore", category=RuntimeWarning )
                        _1, _2, o = pyhf.infer.mle.fit(workspace.data(model), model,
                                return_fitted_val=True, return_result_obj = True, init_pars = list(muhat), method="BFGS" )
                        sigma_mu_temp = float ( np.sqrt ( o.hess_inv[model.config.poi_index][model.config.poi_index] ) )
                    except (pyhf.exceptions.FailedMinimization,ValueError) as e:
                        pass
                    if abs ( sigma_mu_temp - 1.0 ) > 1e-5:
                        sigma_mu = sigma_mu_temp * self.scale
                    else:
                        warnings.filterwarnings( "ignore", category=RuntimeWarning )
                        _, _, o = pyhf.infer.mle.fit(workspace.data(model), model,
                            return_fitted_val=True, return_result_obj = True, method="L-BFGS-B" )
                        sigma_mu_temp = float ( np.sqrt ( o.hess_inv.todense()[model.config.poi_index][model.config.poi_index] ) )
                        if abs ( sigma_mu_temp - 1.0 ) < 1e-8: # Fischer information is nonsense
                            #Calculate inv_hess numerically
                            inv_hess = self.compute_invhess(o.x, workspace.data(model), model, model.config.poi_index)
                            sigma_mu_temp = float ( np.sqrt ( inv_hess))
                        if abs ( sigma_mu_temp - 1.0 ) > 1e-8:
                            sigma_mu = sigma_mu_temp * self.scale
                        else: # sigma_mu is still nonsense
                            logger.warning("sigma_mu computation failed, even with inv_hess numercially computed. sigma_mu will be set to 1.")
                            sigma_mu = 1.

            except (pyhf.exceptions.FailedMinimization, ValueError) as e:
                if pyhfinfo["backend"] == "pytorch":
                    logger.warning(f"pyhf mle.fit failed {e} with {pyhfinfo['backend']} v{pyhfinfo['backendver']}. Calculating inv_hess numerically.")
                if pyhfinfo["backend"] == "numpy":
                    logger.debug(f"pyhf mle.fit failed {e} with {pyhfinfo['backend']} v{pyhfinfo['backendver']}. Calculating inv_hess numerically.")

                #Calculate inv_hess numerically
                inv_hess = self.compute_invhess(o.x, workspace.data(model), model, model.config.poi_index)
                sigma_mu = float ( np.sqrt ( inv_hess)) * self.scale

            muhat = float ( muhat[model.config.poi_index]*self.scale )
            try:
                lmax = maxNllh.tolist()
            except:
                lmax= maxNllh
            try:
                lmax = float(lmax)
            except:
                lmax = float(lmax[0])
            lmax = self.exponentiateNLL(lmax, not return_nll)

            ret = { "lmax": lmax, "muhat": muhat, "sigma_mu": sigma_mu }
            self.data.cached_lmaxes[expected][workspace_index] = ret
<<<<<<< HEAD
=======
            if old_index == None:
                self.data.cached_lmaxes[expected][None] = ret
            # print ( f"@@11 ret {ret}" )
>>>>>>> 7d280685
            return ret

    def updateWorkspace(self, workspace_index=None, expected=False):
        """
        Small method used to return the appropriate workspace

        :param workspace_index: the index of the workspace to retrieve from the corresponding list
        :param expected: if False, retuns the unmodified (but patched) workspace. Used for computing observed or aposteriori expected limits.
                        if True, retuns the modified (and patched) workspace, where obs = sum(bkg). Used for computing apriori expected limit.
        """
        if self.nWS == 1:
            if expected in [ True, "posteriori" ]:
                return self.workspaces_expected[0]
            else:
                return self.workspaces[0]
        else:
            if workspace_index == None:
                logger.error("No workspace index was provided.")
            if expected in [ True, "posteriori" ]:
                return self.workspaces_expected[workspace_index]
            else:
                return self.workspaces[workspace_index]

    def getUpperLimitOnSigmaTimesEff(self, expected=False, workspace_index=None):
        """
        Compute the upper limit on the fiducial cross section sigma times efficiency:
            - by default, the combination of the workspaces contained into self.workspaces
            - if workspace_index is specified, self.workspace[workspace_index]
              (useful for computation of the best upper limit)

        :param expected:  - if set to 'True': uses expected SM backgrounds as signals
                          - else: uses 'self.nsignals'
        :param workspace_index: - if different from 'None': index of the workspace to use
                                  for upper limit
                                - else: choose best combo
        :return: the upper limit on sigma times eff at 'self.cl' level (0.95 by default)
        """
        if self.data.totalYield == 0.:
            return None
        else:
            ul = self.getUpperLimitOnMu( expected=expected, workspace_index=workspace_index)
            if ul == None:
                return ul
            if self.lumi is None:
                logger.error(f"asked for upper limit on fiducial xsec, but no lumi given with the data")
                return ul
            xsec = self.data.totalYield / self.lumi
            return ul * xsec

    # Trying a new method for upper limit computation :
    # re-scaling the signal predictions so that mu falls in [0, 10] instead of
    # looking for mu bounds
    # Usage of the index allows for rescaling
    def getUpperLimitOnMu(self, expected=False, workspace_index=None):
        """
        Compute the upper limit on the signal strength modifier with:
            - by default, the combination of the workspaces contained into self.workspaces
            - if workspace_index is specified, self.workspace[workspace_index]
              (useful for computation of the best upper limit)

        :param expected:  - if set to 'True': uses expected SM backgrounds as signals
                          - else: uses 'self.nsignals'
        :param workspace_index: - if different from 'None': index of the workspace to use
                                  for upper limit
                                - else: choose best combo
        :return: the upper limit at 'self.cl' level (0.95 by default)
        """
        self.__init__(self.data, self.cl, self.lumi)
        if workspace_index in self.data.cachedULs[expected]:
            ret = self.data.cachedULs[expected][workspace_index]
            return ret
        with warnings.catch_warnings():
            warnings.filterwarnings(
                "ignore",
                "Values in x were outside bounds during a minimize step, clipping to bounds",
            )
            startUL = time.time()
            logger.debug("Calling getUpperLimitOnMu")
            if self.data.errorFlag or self.workspaces == None:
                # For now, this flag can only be turned on by PyhfData.checkConsistency
                return None

            if (
                all([self.zeroSignalsFlag[workspace_index] for workspace_index in range(self.nWS)])
                == True
            ):
                logger.debug(
                    f"There is (are) {self.nWS} workspace(s) and no signal(s) was (were) found" )
                return None
            if workspace_index == None:
                workspace_index = self.getBestCombinationIndex()
            if workspace_index == None:
                logger.debug("Best combination index not found")
                return None

            def clsRootTevatron(mu : float ) -> float:
                """ compute CLs, the tevatron way. """
                nll_sb = self.likelihood ( mu, expected = expected, return_nll=True )
                # print ( f"@@5 clsRootTevatron mu {mu} expected {expected} nll_sb {nll_sb}" )
                nll_b = self.likelihood ( 0, expected = expected, return_nll=True )
                from smodels.statistics.basicStats import CLsfromLsb, getNumericalVariance
                sigma2_b = getNumericalVariance ( self, 0. )
                sigma2_sb = getNumericalVariance ( self, mu )
                CLs = CLsfromLsb(nll_sb, nll_b, sigma2_sb, sigma2_b, return_type="CLs" )
                return 1.0 - self.cl - CLs

            def clsRootAsimov(mu : float ) -> float :
                # If expected == False, use unmodified (but patched) workspace
                # If expected == True, use modified workspace where observations = sum(bkg) (and patched)
                # If expected == posteriori, use unmodified (but patched) workspace
                workspace = self.updateWorkspace(workspace_index, expected=expected)
                # Same modifiers_settings as those use when running the 'pyhf cls' command line
                msettings = {
                    "normsys": {"interpcode": "code4"},
                    "histosys": {"interpcode": "code4p"},
                }
                with warnings.catch_warnings():
                    warnings.simplefilter("ignore", category=(DeprecationWarning,UserWarning))
                    model = workspace.model(modifier_settings=msettings)
                    bounds = model.config.suggested_bounds()
                    bounds[model.config.poi_index] = (0, 10)
                    start = time.time()
                    args = {}
                    args["return_expected"] = expected == "posteriori"
                    args["par_bounds"] = bounds
                    # args["maxiter"]=100000
                    pver = float(pyhf.__version__[:3])
                    stat = "qtilde"
                    if pver < 0.6:
                        args["qtilde"] = True
                    else:
                        args["test_stat"] = stat
                    with np.testing.suppress_warnings() as sup:
                        if pyhfinfo["backend"] == "numpy":
                            sup.filter(RuntimeWarning, r"invalid value encountered in log")
                        # print ("expected", expected, "return_expected", args["return_expected"], "mu", mu, "\nworkspace.data(model) :", workspace.data(model, include_auxdata = False), "\nworkspace.observations :", workspace.observations, "\nobs[data] :", workspace['observations'])
                        # ic ( workspace["channels"][0]["samples"][0]["data"] )
                        # import sys, IPython; IPython.embed( colors = "neutral" ); sys.exit()
                        try:
                            result = pyhf.infer.hypotest(mu, workspace.data(model), model, **args)
                        except Exception as e:
                            logger.error(f"when testing hypothesis {mu}, caught exception: {e}")
                            result = float("nan")
                            if expected == "posteriori":
                                result = [float("nan")] * 2
                    end = time.time()
                    logger.debug("Hypotest elapsed time : %1.4f secs" % (end - start))
                    logger.debug(f"result for {mu} {result}")
                    if expected == "posteriori":
                        logger.debug("computing a-posteriori expected limit")
                        logger.debug("expected = {}, mu = {}, result = {}".format(expected, mu, result))
                        try:
                            CLs = float(result[1].tolist())
                        except TypeError:
                            CLs = float(result[1][0])
                    else:
                        logger.debug("expected = {}, mu = {}, result = {}".format(expected, mu, result))
                        CLs = float(result)
                    # logger.debug("Call of root_func(%f) -> %f" % (mu, 1.0 - CLs))
                    ret = 1.0 - self.cl - CLs
                    return ret

            def clsRoot ( mu : float ):
                """ central 'switch' for how to compute cls """
                from smodels.base import runtime
                useTevatron = runtime._useTevatronCLsConstruction
                if useTevatron:
                    return clsRootTevatron(mu)
                return clsRootAsimov(mu)

            # Rescaling signals so that mu is in [0, 10]
            factor = 3.0
            wereBothLarge = False
            wereBothTiny = False
            nattempts = 0
            nNan = 0
            lo_mu, med_mu, hi_mu = 0.2, 1.0, 5.0
            # ic ( "A", lo_mu, hi_mu, root_func(lo_mu), root_func(hi_mu) )
            # print ( "starting with expected", expected )
            while "mu is not in [lo_mu,hi_mu]":
                nattempts += 1
                if nNan > 5:
                    # logger.warning("encountered NaN 5 times while trying to determine the bounds for brent bracketing. now trying with q instead of qtilde test statistic")
                    return None
                    # nattempts = 0
                if nattempts > nattempts_max:
                    logger.warning(
                        f"tried {nattempts_max} times to determine the bounds for brent bracketing. we abort now."
                    )
                    return None
                # Computing CL(1) - 0.95 and CL(10) - 0.95 once and for all
                rt1 = clsRoot(lo_mu)
                # rt5 = root_func(med_mu)
                rt10 = clsRoot(hi_mu)
                # print ( "we are at",lo_mu,med_mu,hi_mu,"values at", rt1, rt5, rt10, "scale at", self.scale,"factor at", factor )
                if rt1 < 0.0 and 0.0 < rt10:  # Here's the real while condition
                    break
                if self.alreadyBeenThere:
                    factor = 1 + .75 * (factor - 1)
                    logger.debug("Diminishing rescaling factor")
                if np.isnan(rt1):
                    rt5 = clsRoot(med_mu)
                    if rt5 < 0.0 and rt10 > 0.0:
                        lo_mu = med_mu
                        med_mu = np.sqrt(lo_mu * hi_mu)
                        continue
                    if rt10 < 0.0:  ## also try to increase hi_mu
                        hi_mu = hi_mu + (10.0 - hi_mu) * 0.5
                        med_mu = np.sqrt(lo_mu * hi_mu)
                    nNan += 1
                    self.rescale(factor)
                    continue
                if np.isnan(rt10):
                    rt5 = clsRoot(med_mu)
                    if rt5 > 0.0 and rt1 < 0.0:
                        hi_mu = med_mu
                        med_mu = np.sqrt(lo_mu * hi_mu)
                        continue
                    if rt1 > 0.0:  ## also try to decrease lo_mu
                        lo_mu = lo_mu * 0.5
                        med_mu = np.sqrt(lo_mu * hi_mu)
                    nNan += 1
                    self.rescale(1 / factor)
                    continue
                # Analyzing previous values of wereBoth***
                if rt10 < 0 and rt1 < 0 and wereBothLarge:
                    factor = 1 + (factor - 1) / 2
                    logger.debug("Diminishing rescaling factor")
                if rt10 > 0 and rt1 > 0 and wereBothTiny:
                    factor = 1 + (factor - 1) / 2
                    logger.debug("Diminishing rescaling factor")
                # Preparing next values of wereBoth***
                wereBothTiny = rt10 < 0 and rt1 < 0
                wereBothLarge = rt10 > 0 and rt1 > 0
                # Main rescaling code
                if rt10 < 0.0:
                    self.rescale(factor)
                    continue
                if rt1 > 0.0:
                    self.rescale(1 / factor)
                    continue
            # Finding the root (Brent bracketing part)
            logger.debug("Final scale : %f" % self.scale)
            logger.debug("Starting brent bracketing")
            ul = optimize.brentq(clsRoot, lo_mu, hi_mu, rtol=1e-3, xtol=1e-3)
            endUL = time.time()
            logger.debug("getUpperLimitOnMu elpased time : %1.4f secs" % (endUL - startUL))
            ul = ul * self.scale
            self.data.cachedULs[expected][workspace_index] = ul
            return ul  # self.scale has been updated within self.rescale() method

if __name__ == "__main__":
    ### Needs to be updated
    print("Needs to be updated")
    # C = [
    #     18774.2,
    #     -2866.97,
    #     -5807.3,
    #     -4460.52,
    #     -2777.25,
    #     -1572.97,
    #     -846.653,
    #     -442.531,
    #     -2866.97,
    #     496.273,
    #     900.195,
    #     667.591,
    #     403.92,
    #     222.614,
    #     116.779,
    #     59.5958,
    #     -5807.3,
    #     900.195,
    #     1799.56,
    #     1376.77,
    #     854.448,
    #     482.435,
    #     258.92,
    #     134.975,
    #     -4460.52,
    #     667.591,
    #     1376.77,
    #     1063.03,
    #     664.527,
    #     377.714,
    #     203.967,
    #     106.926,
    #     -2777.25,
    #     403.92,
    #     854.448,
    #     664.527,
    #     417.837,
    #     238.76,
    #     129.55,
    #     68.2075,
    #     -1572.97,
    #     222.614,
    #     482.435,
    #     377.714,
    #     238.76,
    #     137.151,
    #     74.7665,
    #     39.5247,
    #     -846.653,
    #     116.779,
    #     258.92,
    #     203.967,
    #     129.55,
    #     74.7665,
    #     40.9423,
    #     21.7285,
    #     -442.531,
    #     59.5958,
    #     134.975,
    #     106.926,
    #     68.2075,
    #     39.5247,
    #     21.7285,
    #     11.5732,
    # ]
    # nsignal = [x / 100.0 for x in [47, 29.4, 21.1, 14.3, 9.4, 7.1, 4.7, 4.3]]
    # m = PyhfData(
    #     observed=[1964, 877, 354, 182, 82, 36, 15, 11],
    #     backgrounds=[2006.4, 836.4, 350.0, 147.1, 62.0, 26.2, 11.1, 4.7],
    #     covariance=C,
    #     #              third_moment = [ 0.1, 0.02, 0.1, 0.1, 0.003, 0.0001, 0.0002, 0.0005 ],
    #     third_moment=[0.0] * 8,
    #     nsignal=nsignal,
    #     name="ATLAS-SUSY-2018-31 model",
    # )
    # ulComp = PyhfUpperLimitComputer(cl=0.95)
    # # uls = ulComp.getUpperLimitOnMu ( Data ( 15,17.5,3.2,0.00454755 ) )
    # # print ( "uls=", uls )
    # ul_old = 131.828 * sum(
    #     nsignal
    # )  # With respect to the older refernece value one must normalize the xsec
    # print("old ul=", ul_old)
    # ul = ulComp.getUpperLimitOnMu(m)
    # print("ul", ul)<|MERGE_RESOLUTION|>--- conflicted
+++ resolved
@@ -114,15 +114,9 @@
         self.nsignals = nsignals
         self.getTotalYield()
         self.inputJsons = inputJsons
-<<<<<<< HEAD
-        self.cached_likelihoods = { False:{}, True: {}, "posteriori": {} }  ## cache of likelihoods (actually twice_nlls)
-        self.cached_lmaxes = { False:{}, True: {}, "posteriori": {} }  # cache of lmaxes (actually twice_nlls)
-        self.cachedULs = {False: {}, True: {}, "posteriori": {}}
-=======
         self.cached_likelihoods = { False: {}, True: {}, "posteriori": {} }  ## cache of likelihoods (actually twice_nlls)
         self.cached_lmaxes = { False: {}, True: {}, "posteriori": {} }  # cache of lmaxes (actually twice_nlls)
         self.cachedULs = { False: {}, True: {}, "posteriori": {}}
->>>>>>> 7d280685
         if jsonFiles is None:   # If no name has been provided for the json file(s) and the channels, use fake ones
             jsonFiles = {}
             for jFile,sregions in nsignals.items():
@@ -680,15 +674,9 @@
             compute a priori expected, if "posteriori" compute posteriori \
             expected
         """
-<<<<<<< HEAD
-        if workspace_index in self.data.cached_likelihoods[expected]:
-            if mu in self.data.cached_likelihoods[expected][workspace_index]:
-                return self.data.cached_likelihoods[expected][workspace_index][mu]
-=======
-        if False and workspace_index in self.data.cached_likelihoods[expected] and \
+        if True and workspace_index in self.data.cached_likelihoods[expected] and \
                 mu in self.data.cached_likelihoods[expected][workspace_index]:
             return self.data.cached_likelihoods[expected][workspace_index][mu]
->>>>>>> 7d280685
 
         logger.debug("Calling likelihood")
         if type(workspace_index) == float:
@@ -699,7 +687,6 @@
                 "ignore",
                 "Values in x were outside bounds during a minimize step, clipping to bounds",
             )
-            old_index = workspace_index
             # warnings.filterwarnings ( "ignore", "", module="pyhf.exceptions" )
             old_index = workspace_index
             if workspace_index == None:
@@ -769,13 +756,7 @@
             # Cache the likelihood (but do we use it?)
             if not workspace_index in self.data.cached_likelihoods[expected]:
                 self.data.cached_likelihoods[expected][workspace_index]={}
-<<<<<<< HEAD
-            self.data.cached_likelihoods[expected][workspace_index][mu] = ret
-            if old_index == None:
-                if not old_index in self.data.cached_likelihoods[expected]:
-                    self.data.cached_likelihoods[expected][old_index]={}
-                self.data.cached_likelihoods[expected][old_index][mu] = ret
-=======
+            ret = self.exponentiateNLL(ret, not return_nll)
             self.data.cached_likelihoods[expected][
                 workspace_index
             ][mu] = ret
@@ -783,8 +764,6 @@
                 if not None in self.data.cached_likelihoods[expected]:
                     self.data.cached_likelihoods[expected][None]={}
                 self.data.cached_likelihoods[expected][None][mu] = ret
->>>>>>> 7d280685
-            ret = self.exponentiateNLL(ret, not return_nll)
             # print ( "now leaving the fit mu=", mu, "llhd", ret, "nsig was", self.data.nsignals )
             self.restore()
             return ret
@@ -985,12 +964,9 @@
 
             ret = { "lmax": lmax, "muhat": muhat, "sigma_mu": sigma_mu }
             self.data.cached_lmaxes[expected][workspace_index] = ret
-<<<<<<< HEAD
-=======
             if old_index == None:
                 self.data.cached_lmaxes[expected][None] = ret
             # print ( f"@@11 ret {ret}" )
->>>>>>> 7d280685
             return ret
 
     def updateWorkspace(self, workspace_index=None, expected=False):
@@ -1002,14 +978,14 @@
                         if True, retuns the modified (and patched) workspace, where obs = sum(bkg). Used for computing apriori expected limit.
         """
         if self.nWS == 1:
-            if expected in [ True, "posteriori" ]:
+            if expected == True:
                 return self.workspaces_expected[0]
             else:
                 return self.workspaces[0]
         else:
             if workspace_index == None:
                 logger.error("No workspace index was provided.")
-            if expected in [ True, "posteriori" ]:
+            if expected == True:
                 return self.workspaces_expected[workspace_index]
             else:
                 return self.workspaces[workspace_index]
@@ -1086,18 +1062,7 @@
                 logger.debug("Best combination index not found")
                 return None
 
-            def clsRootTevatron(mu : float ) -> float:
-                """ compute CLs, the tevatron way. """
-                nll_sb = self.likelihood ( mu, expected = expected, return_nll=True )
-                # print ( f"@@5 clsRootTevatron mu {mu} expected {expected} nll_sb {nll_sb}" )
-                nll_b = self.likelihood ( 0, expected = expected, return_nll=True )
-                from smodels.statistics.basicStats import CLsfromLsb, getNumericalVariance
-                sigma2_b = getNumericalVariance ( self, 0. )
-                sigma2_sb = getNumericalVariance ( self, mu )
-                CLs = CLsfromLsb(nll_sb, nll_b, sigma2_sb, sigma2_b, return_type="CLs" )
-                return 1.0 - self.cl - CLs
-
-            def clsRootAsimov(mu : float ) -> float :
+            def root_func(mu):
                 # If expected == False, use unmodified (but patched) workspace
                 # If expected == True, use modified workspace where observations = sum(bkg) (and patched)
                 # If expected == posteriori, use unmodified (but patched) workspace
@@ -1150,16 +1115,7 @@
                         logger.debug("expected = {}, mu = {}, result = {}".format(expected, mu, result))
                         CLs = float(result)
                     # logger.debug("Call of root_func(%f) -> %f" % (mu, 1.0 - CLs))
-                    ret = 1.0 - self.cl - CLs
-                    return ret
-
-            def clsRoot ( mu : float ):
-                """ central 'switch' for how to compute cls """
-                from smodels.base import runtime
-                useTevatron = runtime._useTevatronCLsConstruction
-                if useTevatron:
-                    return clsRootTevatron(mu)
-                return clsRootAsimov(mu)
+                    return 1.0 - self.cl - CLs
 
             # Rescaling signals so that mu is in [0, 10]
             factor = 3.0
@@ -1182,9 +1138,9 @@
                     )
                     return None
                 # Computing CL(1) - 0.95 and CL(10) - 0.95 once and for all
-                rt1 = clsRoot(lo_mu)
+                rt1 = root_func(lo_mu)
                 # rt5 = root_func(med_mu)
-                rt10 = clsRoot(hi_mu)
+                rt10 = root_func(hi_mu)
                 # print ( "we are at",lo_mu,med_mu,hi_mu,"values at", rt1, rt5, rt10, "scale at", self.scale,"factor at", factor )
                 if rt1 < 0.0 and 0.0 < rt10:  # Here's the real while condition
                     break
@@ -1192,7 +1148,7 @@
                     factor = 1 + .75 * (factor - 1)
                     logger.debug("Diminishing rescaling factor")
                 if np.isnan(rt1):
-                    rt5 = clsRoot(med_mu)
+                    rt5 = root_func(med_mu)
                     if rt5 < 0.0 and rt10 > 0.0:
                         lo_mu = med_mu
                         med_mu = np.sqrt(lo_mu * hi_mu)
@@ -1204,7 +1160,7 @@
                     self.rescale(factor)
                     continue
                 if np.isnan(rt10):
-                    rt5 = clsRoot(med_mu)
+                    rt5 = root_func(med_mu)
                     if rt5 > 0.0 and rt1 < 0.0:
                         hi_mu = med_mu
                         med_mu = np.sqrt(lo_mu * hi_mu)
@@ -1235,7 +1191,7 @@
             # Finding the root (Brent bracketing part)
             logger.debug("Final scale : %f" % self.scale)
             logger.debug("Starting brent bracketing")
-            ul = optimize.brentq(clsRoot, lo_mu, hi_mu, rtol=1e-3, xtol=1e-3)
+            ul = optimize.brentq(root_func, lo_mu, hi_mu, rtol=1e-3, xtol=1e-3)
             endUL = time.time()
             logger.debug("getUpperLimitOnMu elpased time : %1.4f secs" % (endUL - startUL))
             ul = ul * self.scale
