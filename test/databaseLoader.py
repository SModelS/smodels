--- conflicted
+++ resolved
@@ -12,15 +12,9 @@
 import sys
 sys.path.insert(0,"../")
 from smodels.experiment.databaseObj import Database
-<<<<<<< HEAD
-# database = Database( "unittest", discard_zeroes = False)
 #database = Database("unittest200rc5.pcl", discard_zeroes = False)
 #database = Database("unittest", discard_zeroes = False)
 database = Database("./database", discard_zeroes = False)
-=======
-database = Database("unittest", discard_zeroes = False)
-# database = Database("./database", discard_zeroes = False)
->>>>>>> 45120d34
 
 if __name__ == "__main__":
     print ( database )