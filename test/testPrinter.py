#!/usr/bin/env python3

"""
.. module:: testPrinter
   :synopsis: Tests printer facilities with runSModelS

.. moduleauthor:: Andre Lessa <lessa.a.p@gmail.com>

"""

import sys,os,importlib,subprocess
sys.path.insert(0,"../")
import unittest
from smodels.theory import decomposer
from smodels.tools.physicsUnits import fb, GeV
from smodels.theory.theoryPrediction import theoryPredictionsFor, TheoryPredictionList
from smodels.tools import printer, ioObjects
from smodels.tools import coverage
import summaryReader
from xml.etree import ElementTree
from databaseLoader import database
from unitTestHelpers import equalObjs
from imp import reload
from smodels.tools import runtime
from smodels import particlesLoader
from smodels.share.models.mssm import BSMList
from smodels.share.models.SMparticles import SMList
from smodels.theory.model import Model
import pyslha

def sortXML(xmltree):
    for el in xmltree:        
        sortXML(el)
    xmltree[:] = sorted(xmltree, key=lambda el: [el.tag,ElementTree.tostring(el)])

def compareXML(xmldefault,xmlnew,allowedDiff,ignore=[]):
    if len(xmldefault) != len(xmlnew):
        return False
    for i,el in enumerate(xmldefault):
        newel = xmlnew[i]
        if len(el) != len(newel):
            return False                
        if len(el) == 0:
            if el.tag in ignore: continue
            try:
                el.text = eval(el.text)
                newel.text = eval(newel.text)
            except (TypeError,NameError,SyntaxError):
                pass
            if isinstance(el.text,float) and isinstance(newel.text,float) \
                    and newel.text != el.text:
                diff = 2.*abs(el.text-newel.text)/abs(el.text+newel.text)
                if diff > allowedDiff:
                    return False
            else:
                if el.text != newel.text:
                    return False
            if el.tag != newel.tag:
                return False
        else:                    
            compareXML(el,newel,allowedDiff,ignore)

    return True

def compareSLHA(slhadefault,slhanew):
<<<<<<< HEAD
    
    newData = pyslha.read(slhanew,ignorenomass=True,ignorenobr=True)
    defaultData = pyslha.read(slhadefault,ignorenomass=True,ignorenobr=True)
    defaultBlocks = sorted([defaultData.blocks[b].name for b in defaultData.blocks])
    newBlocks = sorted([newData.blocks[b].name for b in newData.blocks])
    if defaultBlocks != newBlocks:
        print('Blocks differ')
        return False
    
    for b in defaultData.blocks:
        if defaultData.blocks[b].entries != newData.blocks[b].entries:
            print('Entries in block %s differ' %(defaultData.blocks[b].name))
=======
    for i,line in enumerate(slhadefault.split("\n")):
        if "version" in line: ## the version numbers wont get checked
            continue
        if line != slhanew.split("\n")[i]:
            print (line, " != ", slhanew.split("\n")[i])
>>>>>>> 4a3c3d60
            return False
    return True


class RunPrinterTest(unittest.TestCase):
    definingRun = False ## meant only to adapt to changes in output format
    ## use with super great care!!

    def runPrinterMain(self, slhafile, mprinter,addTopList=False):
        """
        Main program. Displays basic use case.
    
        """
        runtime.modelFile = 'mssm'
        reload(particlesLoader)

        #Set main options for decomposition:
        sigmacut = 0.03 * fb
        mingap = 5. * GeV
    
        """ Decompose model  """
        model = Model(BSMList,SMList)
        model.updateParticles(slhafile)
        smstoplist = decomposer.decompose(model, sigmacut, 
                         doCompress=True, doInvisible=True, minmassgap=mingap )
    
        #Add the decomposition result to the printers
        if addTopList:
            mprinter.addObj(smstoplist)
        listOfExpRes = database.getExpResults(analysisIDs=['*:8*TeV','CMS-PAS-SUS-15-002','CMS-PAS-SUS-16-024'])
        # Compute the theory predictions for each analysis
        allPredictions = []
        for expResult in listOfExpRes:
            predictions = theoryPredictionsFor(expResult, smstoplist)
            if not predictions:
                continue
            allPredictions += predictions._theoryPredictions
        
        for theoPred in allPredictions:
            if theoPred.dataType() == 'efficiencyMap' and hasattr(theoPred,'expectedUL') and not theoPred.expectedUL is None:
                theoPred.computeStatistics()
        
        maxcond = 0.2
        theoryPredictions = TheoryPredictionList(allPredictions, maxcond)
        mprinter.addObj(theoryPredictions)
        
        #Add coverage information:
        coverageInfo = coverage.Uncovered(smstoplist)
        mprinter.addObj(coverageInfo)
        
        
        #Add additional information:
        databaseVersion = database.databaseVersion
        outputStatus = ioObjects.OutputStatus([1,'Input file ok'], slhafile,
                                               {'sigmacut' : sigmacut.asNumber(fb), 
                                                'minmassgap' : mingap.asNumber(GeV),
                                                'maxcond': maxcond },
                                              databaseVersion)
        outputStatus.status = 1
        mprinter.addObj(outputStatus)
        mprinter.flush()
        


    def testTextPrinter(self):
        outputfile ="./unitTestOutput/printer_output.smodels"
        self.removeOutputs ( outputfile )
        mprinter = printer.MPrinter()
        mprinter.Printers['summary'] = printer.SummaryPrinter(output = 'file')        
        #Define options:
        mprinter.Printers['summary'].expandedSummary = True
         
        slhafile = "./testFiles/slha/gluino_squarks.slha"
        mprinter.setOutPutFiles('./unitTestOutput/printer_output',silent=True)
        self.runPrinterMain(slhafile,mprinter)
         
        samplefile = "gluino_squarks_default.txt"
        #Test summary output
        output = summaryReader.Summary(outputfile,allowedDiff=0.05)        
        sample = summaryReader.Summary(samplefile,allowedDiff=0.05)
        try:
            self.assertEqual(sample, output)
        except AssertionError:
            msg = "%s != %s" %(sample, output) 
            raise AssertionError(msg)
        self.removeOutputs ( outputfile )
 
    def removeOutputs ( self, f ):
        """ remove cruft outputfiles """
        for i in [ f, f.replace(".py",".pyc") ]:
            if os.path.exists ( i ): os.remove ( i )
 
    def testPythonPrinter(self):

        self.removeOutputs ( './unitTestOutput/printer_output.py' )
        mprinter = printer.MPrinter()
        mprinter.Printers['python'] = printer.PyPrinter(output = 'file')
        #Define options:
        mprinter.Printers['python'].addElementList = False
               
        slhafile = "./testFiles/slha/gluino_squarks.slha"
        mprinter.setOutPutFiles('./unitTestOutput/printer_output',silent=True)
        self.runPrinterMain(slhafile,mprinter)

        try:
            smodelsOutput = importlib.import_module( "unitTestOutput.printer_output" ).smodelsOutput
        except ImportError: #Python2 fallback
            import imp
            pM=imp.load_source("smodels","./unitTestOutput/printer_output.py")
            smodelsOutput = pM.smodelsOutput
        #Test python output
        from gluino_squarks_default import smodelsOutputDefault 
        ignoreFields = ['input file','smodels version', 'ncpus', 'database version', 
                        'Total missed xsec','Missed xsec long-lived', 'Missed xsec displaced', 
                        'Missed xsec MET', 'Total outside grid xsec',
                        'Total xsec for missing topologies (fb)','Total xsec for missing topologies with displaced decays (fb)',
                        'Total xsec for missing topologies with prompt decays (fb)', 
                        'Total xsec for topologies outside the grid (fb)']                        
        smodelsOutputDefault['ExptRes'] = sorted(smodelsOutputDefault['ExptRes'], 
                      key=lambda res: res['r'], reverse=True)
        smodelsOutput['ExptRes'] = sorted(smodelsOutputDefault['ExptRes'], 
                       key=lambda res: res['r'], reverse=True)        
        equals = equalObjs( smodelsOutput,smodelsOutputDefault,allowedDiff=0.05,
                            ignore=ignoreFields, where = "top" )
        try:
            self.assertTrue(equals)
        except AssertionError as e:
            print ( "Error: %s, when comparing %s \nwith %s." % (e,"output.py","gluino_squarks_default.py" ) )
            raise AssertionError(e)
        self.removeOutputs ( './unitTestOutput/printer_output.py' )
 
    def testPythonPrinterSimple(self):
        self.removeOutputs ( './unitTestOutput/printer_output_simple.py' )
 
        mprinter = printer.MPrinter()
        mprinter.Printers['python'] = printer.PyPrinter(output = 'file')
        #Define options:
        mprinter.Printers['python'].addelementlist = True
         
        slhafile = "./testFiles/slha/simplyGluino.slha"
        mprinter.setOutPutFiles('./unitTestOutput/printer_output_simple',silent=True)
        self.runPrinterMain(slhafile,mprinter,addTopList=True)
        
        if self.definingRun:
            from smodels.tools.smodelsLogging import logger
            logger.error ( "This is a definition run! Know what youre doing!" )
            default = "simplyGluino_default.py"
            outputfile = './unitTestOutput/printer_output_simple.py'
            cmd = "cat %s | sed -e 's/smodelsOutput/smodelsOutputDefault/' > %s" % ( outputfile, default )
            a = subprocess.getoutput ( cmd )

        try:
            smodelsOutput = importlib.import_module( "unitTestOutput.printer_output_simple" ).smodelsOutput
        except ImportError: #Python2 fallback
            import imp
            pM=imp.load_source("smodels","./unitTestOutput/printer_output_simple.py")
            smodelsOutput = pM.smodelsOutput

        from simplyGluino_default import smodelsOutputDefault    
         
        ignoreFields = ['input file','smodels version', 'ncpus', 'database version', 'Total missed xsec', 
                            'Missed xsec long-lived', 'Missed xsec displaced', 'Missed xsec MET', 'Total outside grid xsec',
                            'Total xsec for missing topologies (fb)','Total xsec for missing topologies with displaced decays (fb)',
                            'Total xsec for missing topologies with prompt decays (fb)', 
                            'Total xsec for topologies outside the grid (fb)']
        smodelsOutputDefault['ExptRes'] = sorted(smodelsOutputDefault['ExptRes'], 
                       key=lambda res: res['r'], reverse=True)
        smodelsOutput['ExptRes'] = sorted(smodelsOutputDefault['ExptRes'], 
                       key=lambda res: res['r'], reverse=True)
        equals = equalObjs( smodelsOutput,smodelsOutputDefault,allowedDiff=0.05,
                            ignore=ignoreFields )
        try:
            self.assertTrue(equals)
        except AssertionError as e:
            print ( "Error: %s, when comparing %s \nwith %s." % (e,"outputSimple.py","simplyGluino_default.py" ) )
            raise AssertionError(e)
        self.removeOutputs ( './unitTestOutput/printer_output_simple.py' )
  
  
    def testXmlPrinter(self):
        self.removeOutputs ( './unitTestOutput/printer_output.xml' )  
  
        mprinter = printer.MPrinter()
        mprinter.Printers['xml'] = printer.XmlPrinter(output = 'file')
        #Define options:
        mprinter.Printers['xml'].addelementlist = False                    
  
        slhafile = "./testFiles/slha/gluino_squarks.slha"
        mprinter.setOutPutFiles('./unitTestOutput/printer_output',silent=True)
        self.runPrinterMain(slhafile,mprinter)                    
                      
        defFile = "default_output.xml"
        outFile = "./unitTestOutput/printer_output.xml"
           
        #Test xml output
        xmlDefault = ElementTree.parse( defFile ).getroot()
        xmlNew = ElementTree.parse( outFile ).getroot()
        sortXML(xmlDefault)
        sortXML(xmlNew)
        try:
            self.assertTrue(compareXML(xmlDefault,xmlNew,
                                       allowedDiff=0.05,
                                       ignore=['input_file','smodels_version', 'ncpus', 
                                              'Total missed xsec', 'Missed xsec long-lived', 
                                              'Missed xsec displaced', 'Missed xsec MET', 
                                              'Total outside grid xsec',
                                              'Total xsec for missing topologies (fb)',
                                              'Total xsec for missing topologies with displaced decays (fb)',
                                              'Total xsec for missing topologies with prompt decays (fb)', 
                                              'Total xsec for topologies outside the grid (fb)']))
        except AssertionError as e:
            msg = "%s != %s" %(defFile, outFile) + "\n" + str(e)            
            raise AssertionError(msg)
        self.removeOutputs ( './unitTestOutput/printer_output.xml' )  
 
    def testXmlPrinterSimple(self):
        self.removeOutputs ( './unitTestOutput/printer_output_simple.xml' )  
 
        mprinter = printer.MPrinter()
        mprinter.Printers['xml'] = printer.XmlPrinter(output = 'file')
        #Define options:
        mprinter.Printers['xml'].addelementlist = True   
 
        slhafile = "./testFiles/slha/simplyGluino.slha"
        mprinter.setOutPutFiles('./unitTestOutput/printer_output_simple',silent=True)
        self.runPrinterMain(slhafile,mprinter,addTopList=True)                    
                     
        defFile = "default_outputSimplyGluino.xml"
        outFile = "./unitTestOutput/printer_output_simple.xml"
          
        #Test xml output
        xmlDefault = ElementTree.parse( defFile ).getroot()
        xmlNew = ElementTree.parse( outFile ).getroot()
        sortXML(xmlDefault)
        sortXML(xmlNew)
        try:
            self.assertTrue(compareXML(xmlDefault,xmlNew,allowedDiff=0.05,
                                       ignore=['input_file','smodels_version', 'ncpus', 'Total missed xsec', 
                                               'Missed xsec long-lived', 'Missed xsec displaced', 
                                               'Missed xsec MET', 'Total outside grid xsec',
                                               'Total xsec for missing topologies (fb)',
                                               'Total xsec for missing topologies with displaced decays (fb)',
                                               'Total xsec for missing topologies with prompt decays (fb)', 
                                               'Total xsec for topologies outside the grid (fb)']))
        except AssertionError as e:
            msg = "%s != %s" %(defFile, outFile) + "\n" + str(e)            
            raise AssertionError(msg)
        self.removeOutputs ( './unitTestOutput/printer_output_simple.xml' )  

    def testSLHAPrinter(self):    
        self.removeOutputs ( './unitTestOutput/printer_output.smodelsslha' )  
 
        mprinter = printer.MPrinter()
        mprinter.Printers['slha'] = printer.SLHAPrinter(output = 'file')
        #Define options:
        mprinter.Printers['slha'].addelementlist = True   
        mprinter.Printers['slha'].docompress = 1
 
        slhafile = "./testFiles/slha/gluino_squarks.slha"
        mprinter.setOutPutFiles('./unitTestOutput/printer_output',silent=False)
        self.runPrinterMain(slhafile,mprinter,addTopList=True)                    
     
        slhaDefaultFile = "./gluino_squarks_default.slha.smodelsslha"
        slhaNewFile = './unitTestOutput/printer_output.smodelsslha'
        try:
            self.assertTrue(compareSLHA(slhaDefaultFile, slhaNewFile))
        except AssertionError:
            msg = "%s != %s" %(slhaDefaultFile, slhaNewFile) 
            raise AssertionError(msg)
        self.removeOutputs ( './unitTestOutput/printer_output.smodelsslha' )  

if __name__ == "__main__":
    unittest.main()<|MERGE_RESOLUTION|>--- conflicted
+++ resolved
@@ -63,7 +63,6 @@
     return True
 
 def compareSLHA(slhadefault,slhanew):
-<<<<<<< HEAD
     
     newData = pyslha.read(slhanew,ignorenomass=True,ignorenobr=True)
     defaultData = pyslha.read(slhadefault,ignorenomass=True,ignorenobr=True)
@@ -76,13 +75,6 @@
     for b in defaultData.blocks:
         if defaultData.blocks[b].entries != newData.blocks[b].entries:
             print('Entries in block %s differ' %(defaultData.blocks[b].name))
-=======
-    for i,line in enumerate(slhadefault.split("\n")):
-        if "version" in line: ## the version numbers wont get checked
-            continue
-        if line != slhanew.split("\n")[i]:
-            print (line, " != ", slhanew.split("\n")[i])
->>>>>>> 4a3c3d60
             return False
     return True
 
