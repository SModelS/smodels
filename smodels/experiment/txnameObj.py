#!/usr/bin/env python

"""
.. module:: txnameObj
   :synopsis: Holds the classes and methods used to read and store the
              information in the txname.txt files.
              Also contains the interpolation methods.

.. moduleauthor:: Veronika Magerl <v.magerl@gmx.at>
.. moduleauthor:: Andre Lessa <lessa.a.p@gmail.com>
.. moduleauthor:: Wolfgang Waltenberger <wolfgang.waltenberger@gmail.com>

"""

import os,sys
from smodels.tools.physicsUnits import GeV, fb, TeV, pb
from smodels.theory.particleNames import elementsInStr
from smodels.tools.stringTools import concatenateLines
from smodels.theory.element import Element
from smodels.theory.topology import TopologyList
from smodels.tools.smodelsLogging import logger
from smodels.experiment.exceptions import SModelSExperimentError as SModelSError
from smodels.tools.caching import _memoize
from scipy.linalg import svd
import scipy.spatial.qhull as qhull
import numpy as np
import unum
import copy
import math
import time
from math import floor, log10


class TxName(object):
    """
    Holds the information related to one txname in the Txname.txt
    file (constraint, condition,...) as well as the data.
    """

    def __init__(self, path, globalObj, infoObj, discard_zeroes ):
        self.path = path
        self.globalInfo = globalObj
        self._infoObj = infoObj
        self.txnameData = None
        self.txnameDataExp = None ## expected Data
        self._topologyList = TopologyList()

        logger.debug( '%s: creating object based on txname file: %s' % \
                      ( time.asctime(), self.path ) )
        #Open the info file and get the information:
        if not os.path.isfile(path):
            logger.error("Txname file %s not found" % path)
            raise SModelSError()
        txtFile = open(path,'r')
        txdata = txtFile.read()
        txtFile.close()
        if not "txName" in txdata: raise TypeError
        if not 'upperLimits' in txdata and not 'efficiencyMap' in txdata:
            raise TypeError
        content = concatenateLines (  txdata.split("\n") )

        #Get tags in info file:
        tags = [line.split(':', 1)[0].strip() for line in content]
        data = None
        expectedData = None
        dataType = None
        for i,tag in enumerate(tags):
            if not tag: continue
            line = content[i]
            value = line.split(':',1)[1].strip()
            if tags.count(tag) != 1:
                logger.info("Duplicated field %s found in file %s" \
                             % (tag, self.path))
            if ';' in value: value = value.split(';')
            if tag == 'upperLimits' or tag == 'efficiencyMap':
                data = value
                dataType = tag
            elif tag == 'expectedUpperLimits':
                expectedData = value
                dataType = 'upperLimits'
            else:
                self.addInfo(tag,value)

        ident = self.globalInfo.id+":"+dataType[0]+":"+ str(self._infoObj.dataId)
        ident += ":" + self.txName
        self.txnameData = TxNameData( data, dataType, ident )
        if expectedData:
<<<<<<< HEAD
            self.txnameDataExp = TxNameData( expectedData, dataType, ident+'_expected' )
=======
            self.txnameDataExp = TxNameData( expectedData, dataType, ident )
        if discard_zeroes and self.hasOnlyZeroes():
            return
>>>>>>> 8bb126a6

        #Builds up a list of elements appearing in constraints:
        elements = []
        if hasattr(self,'constraint'):
            elements += [Element(el) for el in elementsInStr(str(self.constraint))]
        if hasattr(self,'condition') and self.condition:
            conds = self.condition
            if not isinstance(conds,list): conds = [conds]
            for cond in conds:
                for el in elementsInStr(str(cond)):
                    newEl = Element(el)
                    if not newEl in elements: elements.append(newEl)

        # Builds up TopologyList with all the elements appearing in constraints
        # and conditions:
        for el in elements:
            el.sortBranches()
            self._topologyList.addElement(el)

        self.computeV()
        self.removeExtraZeroes() ## and now remove the zeroes
        self.cleanUp() ## and clean up

    def computeV ( self ):
        """ compute V of observed and expected """
        self.txnameData.computeV()
        if self.txnameDataExp:
            self.txnameDataExp.computeV()

    def removeExtraZeroes ( self ):
        self.txnameData.removeExtraZeroes()
        if self.txnameDataExp:
            self.txnameDataExp.removeExtraZeroes()
    
    def cleanUp ( self ):
        self.txnameData.cleanUp()
        if self.txnameDataExp:
            self.txnameDataExp.cleanUp()

    def hasOnlyZeroes ( self ):
        ozs = self.txnameData.onlyZeroValues()
        if self.txnameDataExp:
            e_ozs = self.txnameDataExp.onlyZeroValues()
            if ozs and e_ozs:
                return True
            if (ozs and not e_ozs) or (e_ozs and not ozs):
                logger.warning ( "%s is weird. One of the (expected, observed) results is zeroes-only, the other one isnt." )
                return False
        return ozs


    def __str__(self):
        return self.txName

    def __lt__ ( self, other ):
        """ sort by txName """
        return self.txName < other.txName

    def getValueFor(self,massarray,expected=False ):
        """ 
        Access txnameData and txnameDataExp to get value for 
        massarray.

        :param massarray: mass array values (with units), i.e.
                          [[100*GeV,10*GeV],[100*GeV,10*GeV]]
        :param expected: query self.txnameDataExp
        """
        if not expected:
            return self.txnameData.getValueFor( massarray )
        else:
            if not self.txnameDataExp:
                return None
            else:
                return self.txnameDataExp.getValueFor( massarray )


    def addInfo(self,tag,value):
        """
        Adds the info field labeled by tag with value value to the object.
        
        :param tag: information label (string)
        :param value: value for the field in string format
        """

        if tag == 'constraint' or tag == 'condition':
            if isinstance(value,list):
                value = [val.replace("'","") for val in value]
            else: value = value.replace("'","")

        try:
            setattr(self,tag,eval(value, {'fb' : fb, 'pb' : pb, 'GeV' : GeV, 'TeV' : TeV}))
        except SyntaxError:
            setattr(self,tag,value)
        except NameError:
            setattr(self,tag,value)
        except TypeError:
            setattr(self,tag,value)

    def getInfo(self, infoLabel):
        """
        Returns the value of info field.
        
        :param infoLabel: label of the info field (string). It must be an attribute of
                          the TxNameInfo object
        """

        if hasattr(self,infoLabel): return getattr(self,infoLabel)
        else: return False

    def hasElementAs(self,element):
        """
        Verify if the conditions or constraint in Txname contains the element.
        Check both branch orderings.
        
        :param element: Element object
        :return: A copy of the element on the correct branch ordering appearing
                in the Txname constraint or condition.
        """

        for el in self._topologyList.getElements():
            if element.particlesMatch(el,branchOrder=True):
                return element.copy()
            else:
                elementB = element.switchBranches()
                if elementB.particlesMatch(el,branchOrder=True):
                    return elementB
        return False


    def getEfficiencyFor(self,mass):
        """
        For upper limit results, checks if the input mass falls inside the
        upper limit grid.  If it does, returns efficiency = 1, else returns
        efficiency = 0.  For efficiency map results, checks if the mass falls
        inside the efficiency map grid.  If it does, returns the corresponding
        efficiency value, else returns efficiency = 0.

        :param element: Element object
        :return: efficiency (float)
        """

        #Check if the element appears in Txname:
        val = self.txnameData.getValueFor(mass)
        if type(val) == type(fb):
            return 1.  #The element has an UL, return 1
        elif val is None or math.isnan(val):
            return 0.  #The element mass is outside the data grid
        elif type(val) == type(1.):
            return val  #The element has an eff
        else:
            logger.error("Unknown txnameData value: %s" % (str(type(val))))
            raise SModelSError()

class TxNameData(object):
    """
    Holds the data for the Txname object.  It holds Upper limit values or efficiencies.
    """
    _keep_values = False ## keep the original values, only for debugging

    def __init__(self,value,datatag,Id,accept_errors_upto=.05):
        """
        :param value: values in string format
        :param dataTag: the dataTag (upperLimits or efficiencyMap)
        :param Id: an identifier, must be unique for each TxNameData!
        :param _accept_errors_upto: If None, do not allow extrapolations outside of
                convex hull.  If float value given, allow that much relative
                uncertainty on the upper limit / efficiency
                when extrapolating outside convex hull.
                This method can be used to loosen the equal branches assumption.
        """
        self.dataTag = datatag
        self._id = Id
        self._accept_errors_upto=accept_errors_upto
        self._V = None
        self.loadData( value )
        if self._keep_values:
            self.origdata = value

    def __str__ ( self ):
        """ a simple unique string identifier, mostly for _memoize """
        return str ( self._id )

    def round_to_n ( self, x, n ):
        if x==0.0:
            return x
        return round(x, int( -np.sign(x)* int(floor(log10(abs(x)))) + (n - 1)))


    def __ne__ ( self, other ):
        return not self.__eq__ ( other )

    def __eq__ ( self, other ):
        if type(self) != type ( other ):
            return False
        return self._id == other._id

    def convertString ( self, value ):
        if not "GeV" in value:
            raise SModelSError("data string malformed: %s" % value)
        if "TeV" in value or "MeV" in value:
            raise SModelSError("data string malformed: %s" % value)
        s = value.replace ( "GeV", "" ).replace( "*", "" )
        if "fb" in value:
            self.unit = fb
            s = s.replace ( "fb", "" )
            self.value = eval ( s )
        if "pb" in value:
            self.unit = pb
            s = s.replace ( "pb", "" )
            self.value = eval ( s )
        self.unit = 1
        self.value = eval ( s )

    def removeGeV ( self, branch ):
        if type ( branch ) == float:
            return branch
        ret = []
        for b in branch:
            els = []
            for element in b:
                if type(element)==unum.Unum:
                    els.append ( element.asNumber ( GeV ) )
                else:
                    els.append ( element )
            ret.append ( els )
        return ret
            
            # value = eval(value, {'fb':fb, 'pb':pb, 'GeV':GeV, 'TeV':TeV})
    def removeUnits ( self, value ):
        if type(value[0][1])==unum.Unum:
            ## if its a unum, we store 1.0 * unit
            self.unit=value[0][1] / ( value[0][1].asNumber() )
        ret = []
        for point in value:
            newpoint = []
            for branch in point:
                newbranch=branch
                if type (branch) == unum.Unum:
                    newbranch = ( branch / self.unit ).asNumber()
                else:
                    newbranch = self.removeGeV ( branch )
                newpoint.append ( newbranch )
            ret.append ( newpoint )
        self.value = ret

    def loadData(self,value):
        """
        Uses the information in value to generate the data grid used for
        interpolation.
        """

        if self._V:
            return
        self.unit = 1.0 ## store the unit so that we can take arbitrary units for
                        ## the "z" values.  default is unitless,
                        ## which we use for efficiency maps

        if type(value) == str:
            self.convertString ( value )
        else:
            self.removeUnits ( value )

        if len(self.value) < 1 or len(self.value[0]) < 2:
                logger.error ( "input value not in correct format. expecting sth " \
                               "like [ [ [[ 300.*GeV,100.*GeV], "\
                               "[ 300.*GeV,100.*GeV] ], 10.*fb ], ... ] "\
                               "for upper limits or [ [ [[ 300.*GeV,100.*GeV],"\
                               " [ 300.*GeV,100.*GeV] ], .1 ], ... ] for "\
                               "efficiency maps. Received %s" % self.value[:80] )
        # self.computeV()
        self.xsec = np.ndarray ( shape = (len(self.value), ) )
        self.massdim = np.array(self.value[0][0]).shape
        for ctr,(x,y) in enumerate(self.value):
            self.xsec[ctr]=y

    @_memoize
    def getValueFor(self,massarray):
        """
        Interpolates the value and returns the UL or efficiency for the
        respective massarray
        
        :param massarray: mass array values (with units), i.e.
                          [[100*GeV,10*GeV],[100*GeV,10*GeV]]
        """
        porig=self.flattenMassArray ( massarray ) ## flatten
        self.massarray = massarray ## only for bookkeeping and better error msgs
        if len(porig)!=self.full_dimensionality:
            logger.error ( "dimensional error. I have been asked to compare a "\
                    "%d-dimensional mass vector with %d-dimensional data!" % \
                    ( len(porig), self.full_dimensionality ) )
            return None
        p= ( (np.matrix(porig)[0] - self.delta_x ) ).tolist()[0]
        P=np.dot(p,self._V)  ## rotate
        dp = self.countNonZeros(P)
        self.projected_value = self.interpolate(P[:self.dimensionality])
        if dp > self.dimensionality: ## we have data in different dimensions
            if self._accept_errors_upto == None:
                return None
            logger.debug( "attempting to interpolate outside of convex hull "\
                    "(d=%d,dp=%d,masses=%s)" %
                     ( self.dimensionality, dp, str(massarray) ) )            
            return self._interpolateOutsideConvexHull( massarray )

        return self._returnProjectedValue()

    def flattenMassArray ( self, data ):
        """ flatten mass array and remove units """
        ret=[]
        for i in data:
            for j in i:
                if type(j) == unum.Unum:
                    ret.append ( j.asNumber(GeV) )
                else:
                    ret.append ( j )
        return ret

    def interpolate(self, point, fill_value=np.nan):
        
        tol = 1e-6

        # tol = sys.float_info.epsilon * 1e10
        simplex = self.tri.find_simplex(point, tol=tol)
        if simplex==-1: ## not inside any simplex?
            return fill_value
        
        #Transformation matrix for the simplex:
        simplexTrans = np.take(self.tri.transform, simplex, axis=0)
        #Space dimension:
        d = simplexTrans.shape[-1]
        #Rotation and translation to baryocentric coordinates:
        delta_x = simplexTrans[d,:]
        rot = simplexTrans[:d,:]
        bary = np.dot(rot,point-delta_x) #Point coordinates in the baryocentric system
        #Weights for the vertices:
        wts = np.append(bary, 1. - bary.sum())        
        #Vertex indices:        
        vertices = np.take(self.tri.simplices, simplex, axis=0)
        #Compute the value:
        values = np.array(self.xsec)
        ret = np.dot(np.take(values, vertices),wts)
        minXsec = min(np.take(values, vertices))
        if ret < minXsec:
            logger.debug('Interpolation below simplex values. Will take the smallest simplex value.')
            ret = minXsec
        return float(ret)

    def checkZeroSimplex ( self, simplex, zeroes ):
        """ check if the simplex has zero-only vertices """
        for idx in simplex:
            if idx not in zeroes:
                return False
        return True

    def zeroIndices ( self ):
        """ return list of indices for vertices with zero xsec.
            dont consider vertices on the convex hull. """
        zeroes = set()
        for i,x in enumerate ( self.xsec ):
            if i in self.tri.convex_hull:
                continue
            if x < 1.e-9:
                zeroes.add ( i )
        return zeroes

    def checkRemovableVertices ( self ):
        """ check if any of the vertices in the triangulation
            is removable, because all adjacent simplices are zero-only """
        t0=time.time()
        ## first get indices of zeroes not on the hull
        zeroes = self.zeroIndices() 
        if len(zeroes)<2: # a single zero cannot be removable
            return []
        removables = set()
        zeroSimplices = [] ## all zero-only simplices, by index
        verticesInSimplices = { x:[] for x in zeroes }
        for ctr,s in enumerate(self.tri.simplices):
            if self.checkZeroSimplex ( s, zeroes ):
                zeroSimplices.append ( ctr )
            for vtx in s: ## remember which vertex is in which simplex
                if not vtx in zeroes: ## only needed for zeroes though
                    continue
                verticesInSimplices[vtx].append ( ctr )

        for vtx in zeroes: ## for all zero vertices
            allSimplicesZero=True
            simplices = verticesInSimplices[vtx]
            for simplex in simplices: ## go through all simplces with our vtx
                if not simplex in zeroSimplices: ## not a zero simplex?
                    allSimplicesZero=False
                    break
            if allSimplicesZero:
                removables.add ( vtx )
        logger.error ( "checkRemovables spent %.3f s on %s simplices." \
                       "We had %d zeroes. Found %d removables." % \
                       ( time.time() - t0, ctr, len(zeroes), len(removables) ) )
        return removables

    def _estimateExtrapolationError ( self, massarray ):
        """ when projecting a point p from n to the point P in m dimensions, we
            estimate the expected extrapolation error with the following
            strategy: we compute the gradient at point P, and let alpha be the
            distance between p and P. We then walk one step of length alpha in
            the direction of the greatest ascent, and the opposite direction.
            Whichever relative change is greater is reported as the expected
            extrapolation error.
        """
        #p=self.flattenMassArray ( massarray ) ## point p in n dimensions
        porig=self.flattenMassArray ( massarray ) ## flatten
        p= ( (np.matrix(porig)[0] - self.delta_x ) ).tolist()[0]
        P=np.dot(p,self._V)                    ## projected point p in n dimensions
        ## P[self.dimensionality:] is project point p in m dimensions
        # m=self.countNonZeros ( P ) ## dimensionality of input
        ## how far are we away from the "plane": distance alpha
        alpha = float ( np.sqrt ( np.dot ( P[self.dimensionality:],
                        P[self.dimensionality:] ) ) )
        if alpha == 0.:
            ## no distance to the plane, so no extrapolation error
            return 0.
        ## the value of the grid at the point projected to the "plane"

        ## compute gradient
        gradient=[]
        for i in range ( self.dimensionality ):
            P2=copy.deepcopy(P)
            P2[i]+=alpha
            pv = self.interpolate( P2[:self.dimensionality] )
            g=float ( ( pv - self.projected_value ) / alpha )
            if math.isnan ( g ):
                ## if we cannot compute a gradient, we return nan
                return float("nan")
            gradient.append(g)
        ## normalize gradient
        C= float(np.sqrt( np.dot ( gradient, gradient ) ))
        if C == 0.:
            ## zero gradient? we return 0.
            return 0.
        for i,grad in enumerate(gradient):
            gradient[i]=grad/C*alpha
        ## walk one alpha along gradient
        P3=copy.deepcopy(P)
        P4=copy.deepcopy(P)
        for grad in gradient:
            P3[i]+= grad
            P4[i]-= grad
        agp=self.interpolate( P3[:self.dimensionality] )
        agm=self.interpolate( P4[:self.dimensionality] )
        dep,dem=0.,0.
        if self.projected_value == 0.:
            if agp!=0.:
                dep =1.0
            if agm!=0.:
                dem =1.0
        else:
            dep=abs ( agp - self.projected_value) / self.projected_value
            dem=abs ( agm - self.projected_value ) / self.projected_value
        de=dep
        if dem > de: de=dem
        return de

    def _interpolateOutsideConvexHull ( self, massarray ):
        """ experimental routine, meant to check if we can interpolate outside
            convex hull """
        de = self._estimateExtrapolationError(massarray)
        if de < self._accept_errors_upto:
            return self._returnProjectedValue()
        if not math.isnan(de):
            logger.debug ( "Expected propagation error of %f too large to " \
                           "propagate." % de )
        return None

    def _returnProjectedValue ( self ):
        ## None is returned without units'
        if self.projected_value is None or math.isnan(self.projected_value):
            logger.debug ( "projected value is None. Projected point not in " \
                    "convex hull? original point=%s" % self.massarray )
            return None
        #Set value to zero if it is lower than machine precision (avoids fake negative values)
        if abs(self.projected_value) < 100.*sys.float_info.epsilon:
            self.projected_value = 0.
        return self.projected_value * self.unit

    def countNonZeros ( self, mp ):
        """ count the nonzeros in a vector """
        nz=0
        for i in mp:
            if abs(i)>10**-4:
                nz+=1
        return nz

    def onlyZeroValues ( self ):
        """ check if the map is zeroes only """
        eps = sys.float_info.epsilon
        negative_values = bool ( sum ( [ x < -eps for x in self.xsec ] ) )
        if negative_values:
            for x in self.xsec:
                if x < -eps:
                    logger.error ( "negative error in result: %f, %s" % \
                                   ( x, self._id) )
                    sys.exit()
        if sum(self.xsec) > 0.:
            return False
        return True

    def computeV ( self ):
        """ compute rotation matrix _V, and triangulation self.tri """
        if self._V!=None:
            return
        Morig=[]

<<<<<<< HEAD
        for ctr,(x,y) in enumerate(values):
            y_unitless = y
            if isinstance(y,unum.Unum):
                y_unitless = y.asNumber()
            self.xsec[ctr]=y_unitless
            xp = self.flattenMassArray(x)
            Morig.append( xp )
        #self.xsecUnitless = [x.asNumber() if isinstance(x,unum.Unum) else float(x) 
        #                     for x in self.xsec]
=======
        for ctr,(x,y) in enumerate(self.value):
            xp = self.flattenMassArray ( x )
            Morig.append ( xp )
>>>>>>> 8bb126a6
        aM=np.matrix ( Morig )
        MT=aM.T.tolist()
        self.delta_x = np.matrix ( [ sum (x)/len(Morig) for x in MT ] )[0]
        M = []

        for Mx in Morig:
            m=(np.matrix(Mx) - self.delta_x).tolist()[0]
            M.append(m)

        ## we dont need thousands of points for SVD
        n = int (math.ceil ( len(M) / 2000. ) )
        Vt=svd(M[::n])[2]
        V=Vt.T
        self._V= V ## self.round ( V )
        Mp=[]

        ## the dimensionality of the whole mass space, disrespecting equal branches
        ## assumption
        self.full_dimensionality = len(xp)
        self.dimensionality=0
        for m in M:
            mp=np.dot(m,V)
            Mp.append ( mp )
            nz=self.countNonZeros(mp)
            if nz>self.dimensionality:
                self.dimensionality=nz
        MpCut=[]
        for i in Mp:
<<<<<<< HEAD
            MpCut.append(i[:self.dimensionality].tolist() )

        if self.dimensionality > 1:
            self.tri = qhull.Delaunay(MpCut)
        else:            
            self.tri = Delaunay1D(MpCut)           
        
=======
            if self.dimensionality > 1:
                MpCut.append(i[:self.dimensionality].tolist() )
            else:
                MpCut.append([i[0].tolist(),0.])
        if self.dimensionality == 1:
            logger.debug("1-D data found. Extending to a small 2-D band around the line.")
            MpCut += [[pt[0],pt[1]+0.0001] for pt in MpCut] + [[pt[0],pt[1]-0.0001] for pt in MpCut]
            self._1dim = True
            lx=len(self.xsec)
            newxsec = np.ndarray ( shape=(3*lx,) )
            for i in range(3):
                newxsec[ i*lx : (i+1)*lx ] = self.xsec
            self.xsec = newxsec
            #self.xsec += self.xsec + self.xsec
            self.dimensionality = 2
        else:
            self._1dim = False
             
        # self.Mp=MpCut ## also keep the rotated points, with truncated zeros
        self.tri = qhull.Delaunay( MpCut )

    def hasNoZeroes ( self ):
        """ maybe we have no zeroes at all? """
        for i in self.xsec:
            if abs ( i ) < 1e-9:
                return False
        return True

    def removeExtraZeroes ( self ):
        """ remove redundant zeroes in the triangulation """
        if self.hasNoZeroes(): return ## no zeros? we return immediately.
        removables = self.checkRemovableVertices() # check if we can remove vertices
        if len ( removables ) == 0:
            return
        logger.error ( "we can remove %d points in %s!" % \
                       ( len(removables), self._id ) )
        newvalues = []
        for ctr,value in enumerate ( self.value ):
            if ctr not in removables:
                newvalues.append ( value )
        self._V = None
        self.value = newvalues
        ## start over!
        self.computeV ()

    def cleanUp ( self ):
        if self._keep_values:
            return
        if hasattr ( self, "value" ):
            del self.value
>>>>>>> 8bb126a6
        
    def _getMassArrayFrom(self,pt,unit=GeV):
        """
        Transforms the point pt in the PCA space to the original mass array
        :param pt: point with the dimentions of the data dimensionality (e.g. [x,y])
        :param unit: Unit for returning the mass array. If None, it will be
                     returned unitless
        :return: Mass array (e.g. [[mass1,mass2],[mass3,mass4]])
        """
        
        if self._V is None:
            logger.error("Data has not been loaded")
            return None
        if len(pt) != self.dimensionality:
            logger.error("Wrong point dimensions (%i), it should be %i" 
                         %(len(pt),self.dimensionality))
            return None
        fullpt = np.append(pt,[0.]*(self.full_dimensionality-len(pt)))
        mass = np.dot(self._V,fullpt) + self.delta_x
        mass = mass.reshape(self.massdim).tolist()
        if isinstance(unit,unum.Unum):
            mass = [[m*unit for m in br] for br in mass]

        return mass

     
class Delaunay1D:
    """
    Uses a 1D data array to interpolate the data.
    The attribute simplices is list of N-1 pair of ints with the indices of the points 
    forming the simplices (e.g. [[0,1],[1,2],[3,4],...]).    
    """
    
    def __init__(self,data):
        
        self.points = None
        self.simplices = None
        self.transform = None
        if data and self.checkData(data):            
            self.points = sorted(data)
            #Create simplices as the point intervals (using the sorted data)
            self.simplices = np.array([[data.index(self.points[i+1]),data.index(pt)] 
                                       for i,pt in enumerate(self.points[:-1])])
            transform = []
            #Create trivial transformation to the baryocentric coordinates:
            for simplex in self.simplices:
                xmax,xmin = data[simplex[0]][0],data[simplex[1]][0]
                transform.append([[1./(xmax-xmin)],[xmin]])
            self.transform = np.array(transform)
        else:
            raise SModelSError()
        
    def find_simplex(self,x,tol=0.):
        """
        Find 1D data interval (simplex) to which x belongs
        
        :param x: 1D array without units (e.g. [10.])
        :param tol: Tolerance. If x is outside the data range with distance < tol, extrapolate.
        
        :return: simplex index (int)
        """
        
        xi = self.find_index(self.points,x)
        if xi == -1:
            if abs(x[0]-self.points[0][0]) < tol:
                return 0
            else:
                return -1
        elif xi == len(self.simplices):
            if abs(x[0]-self.points[-1][0]) < tol:
                return xi-1
            else:
                return -1
        else:
            return xi    
    
    def checkData(self,data):
        """
        Define the simplices according to data. Compute and store
        the transformation matrix and simplices self.point.
        """
        if not isinstance(data,list):
            logger.error("Input data for 1D Delaunay should be a list.")
            return False
        for pt in data:
            if (not isinstance(pt,list)) or len(pt) != 1 or (not isinstance(pt[0],float)):
                logger.error("Input data for 1D Delaunay is in wrong format. It should be [[x1],[x2],..]")
                return False
        return True
    
    
    def find_index(self,xlist, x):
        """
        Efficient way to find x in a list.
        Returns the index (i) of xlist such that xlist[i] < x <= xlist[i+1].
        If x > max(xlist), returns the length of the list.
        If x < min(xlist), returns 0.        vertices = np.take(self.tri.simplices, simplex, axis=0)
        temp = np.take(self.tri.transform, simplex, axis=0)
        d=temp.shape[2]
        delta = uvw - temp[:, d]


        :param xlist: List of x-type objects
        :param x: object to be searched for.

        :return: Index of the list such that xlist[i] < x <= xlist[i+1].
        """

        lo = 0    
        hi = len(xlist)
        while lo < hi:
            mid = (lo+hi)//2
            if xlist[mid] < x: lo = mid+1
            else: hi = mid
        return lo-1     


if __name__ == "__main__":
    import time
    data = [ [ [[ 150.*GeV, 50.*GeV], [ 150.*GeV, 50.*GeV] ],  3.*fb ],
         [ [[ 200.*GeV,100.*GeV], [ 200.*GeV,100.*GeV] ],  5.*fb ],
         [ [[ 300.*GeV,100.*GeV], [ 300.*GeV,100.*GeV] ], 10.*fb ],
         [ [[ 300.*GeV,150.*GeV], [ 300.*GeV,150.*GeV] ], 13.*fb ],
         [ [[ 300.*GeV,200.*GeV], [ 300.*GeV,200.*GeV] ], 15.*fb ],
         [ [[ 300.*GeV,250.*GeV], [ 300.*GeV,250.*GeV] ], 20.*fb ],
         [ [[ 400.*GeV,100.*GeV], [ 400.*GeV,100.*GeV] ],  8.*fb ],
         [ [[ 400.*GeV,150.*GeV], [ 400.*GeV,150.*GeV] ], 10.*fb ],
         [ [[ 400.*GeV,200.*GeV], [ 400.*GeV,200.*GeV] ], 12.*fb ],
         [ [[ 400.*GeV,250.*GeV], [ 400.*GeV,250.*GeV] ], 15.*fb ],
         [ [[ 400.*GeV,300.*GeV], [ 400.*GeV,300.*GeV] ], 17.*fb ],
         [ [[ 400.*GeV,350.*GeV], [ 400.*GeV,350.*GeV] ], 19.*fb ], ]
    txnameData=TxNameData ( data, "upperLimits",  sys._getframe().f_code.co_name )
    t0=time.time()
    for masses in [ [[ 302.*GeV,123.*GeV], [ 302.*GeV,123.*GeV]],
                    [[ 254.*GeV,171.*GeV], [ 254.*GeV,170.*GeV]],
    ]:
        result=txnameData.getValueFor( masses )
        sm = "%.1f %.1f" % ( masses[0][0].asNumber(GeV), masses[0][1].asNumber(GeV) )
        print ( "%s %.3f fb" % ( sm, result.asNumber(fb) ) )
    print ( "%.2f ms" % ( (time.time()-t0)*1000. ) )<|MERGE_RESOLUTION|>--- conflicted
+++ resolved
@@ -13,7 +13,7 @@
 """
 
 import os,sys
-from smodels.tools.physicsUnits import GeV, fb, TeV, pb
+from smodels.tools import physicsUnits
 from smodels.theory.particleNames import elementsInStr
 from smodels.tools.stringTools import concatenateLines
 from smodels.theory.element import Element
@@ -29,6 +29,11 @@
 import math
 import time
 from math import floor, log10
+
+#Build a dictionary with defined units. It can be used to evaluate
+#expressions containing units.
+unitsDict = dict([[varname,varobj] for varname,varobj in physicsUnits.__dict__.items() 
+                  if isinstance(varobj,unum.Unum)])
 
 
 class TxName(object):
@@ -85,13 +90,9 @@
         ident += ":" + self.txName
         self.txnameData = TxNameData( data, dataType, ident )
         if expectedData:
-<<<<<<< HEAD
             self.txnameDataExp = TxNameData( expectedData, dataType, ident+'_expected' )
-=======
-            self.txnameDataExp = TxNameData( expectedData, dataType, ident )
         if discard_zeroes and self.hasOnlyZeroes():
             return
->>>>>>> 8bb126a6
 
         #Builds up a list of elements appearing in constraints:
         elements = []
@@ -182,7 +183,7 @@
             else: value = value.replace("'","")
 
         try:
-            setattr(self,tag,eval(value, {'fb' : fb, 'pb' : pb, 'GeV' : GeV, 'TeV' : TeV}))
+            setattr(self,tag,eval(value, unitsDict))
         except SyntaxError:
             setattr(self,tag,value)
         except NameError:
@@ -235,11 +236,11 @@
 
         #Check if the element appears in Txname:
         val = self.txnameData.getValueFor(mass)
-        if type(val) == type(fb):
+        if isinstance(val,unum.Unum):
             return 1.  #The element has an UL, return 1
         elif val is None or math.isnan(val):
             return 0.  #The element mass is outside the data grid
-        elif type(val) == type(1.):
+        elif isinstance(val,float):
             return val  #The element has an eff
         else:
             logger.error("Unknown txnameData value: %s" % (str(type(val))))
@@ -288,55 +289,87 @@
             return False
         return self._id == other._id
 
-    def convertString ( self, value ):
-        if not "GeV" in value:
-            raise SModelSError("data string malformed: %s" % value)
-        if "TeV" in value or "MeV" in value:
-            raise SModelSError("data string malformed: %s" % value)
-        s = value.replace ( "GeV", "" ).replace( "*", "" )
-        if "fb" in value:
-            self.unit = fb
-            s = s.replace ( "fb", "" )
-            self.value = eval ( s )
-        if "pb" in value:
-            self.unit = pb
-            s = s.replace ( "pb", "" )
-            self.value = eval ( s )
-        self.unit = 1
-        self.value = eval ( s )
-
-    def removeGeV ( self, branch ):
-        if type ( branch ) == float:
-            return branch
-        ret = []
-        for b in branch:
-            els = []
-            for element in b:
-                if type(element)==unum.Unum:
-                    els.append ( element.asNumber ( GeV ) )
-                else:
-                    els.append ( element )
-            ret.append ( els )
-        return ret
-            
-            # value = eval(value, {'fb':fb, 'pb':pb, 'GeV':GeV, 'TeV':TeV})
-    def removeUnits ( self, value ):
-        if type(value[0][1])==unum.Unum:
-            ## if its a unum, we store 1.0 * unit
-            self.unit=value[0][1] / ( value[0][1].asNumber() )
-        ret = []
-        for point in value:
-            newpoint = []
-            for branch in point:
-                newbranch=branch
-                if type (branch) == unum.Unum:
-                    newbranch = ( branch / self.unit ).asNumber()
-                else:
-                    newbranch = self.removeGeV ( branch )
-                newpoint.append ( newbranch )
-            ret.append ( newpoint )
-        self.value = ret
-
+    def evaluateString(self, value):
+        """
+        Evaluate string.
+        
+        :param value: String expression.
+        """
+        
+        if not isinstance(value,str):
+            raise SModelSError("Data should be in string format. Format %s found" %type(value))
+        
+        try:
+            val = eval(value,unitsDict)
+        except:
+            raise SModelSError("data string malformed: %s" %value)
+        
+        return val
+    
+    def getUnits(self, value):
+        """
+        Get standard units for the input object.
+        Uses the units defined in physicsUnits.standardUnits.
+        (e.g. [[100*GeV,100.*GeV],3.*pb] -> returns [[GeV,GeV],fb]
+        [[100*GeV,3.],[200.*GeV,2.*pb]] -> returns [[GeV,1.],[GeV,fb]] )
+        
+        :param value: Object containing units (e.g. [[100*GeV,100.*GeV],3.*pb])
+        
+        :return: Object with same structure containing the standard units used to
+                 normalize the data.
+        """
+        
+        stdUnits = physicsUnits.standardUnits
+        if isinstance(value,list):            
+            return [self.getUnits(x) for x in value]
+        elif isinstance(value,dict):
+            return dict([[self.getUnits(x),self.getUnits(y)] 
+                                  for x,y in value.items()])
+        elif isinstance(value,unum.Unum):
+            #Check if value has unit or not:
+            if not value._unit:
+                return 1.
+            #Now try to find stadandard unit which matches:
+            for unit in stdUnits:
+                y = (value/unit).normalize()
+                if not y._unit:
+                    return unit
+            raise SModelSError("Could not find standard unit which matches %s. Using the standard units: %s" 
+                               %(str(value),str(stdUnits)))
+        else:
+            return 1.    
+
+    def removeUnits(self, value):
+        """
+        Remove units from unum objects. Uses the units defined
+        in physicsUnits.standard units to normalize the data.
+        
+        :param value: Object containing units (e.g. [[100*GeV,100.*GeV],3.*pb])
+        
+        :return: Object normalized to standard units (e.g. [[100,100],3000])
+        """
+        
+        stdUnits = physicsUnits.standardUnits
+        
+        if isinstance(value,list):
+            return [self.removeUnits(x) for x in value]
+        elif isinstance(value,dict):
+            return dict([[self.removeUnits(x),self.removeUnits(y)] for x,y in value.items()])
+        elif isinstance(value,unum.Unum):
+            #Check if value has unit or not:
+            if not value._unit:
+                return value.asNumber()
+            #Now try to normalize it by one of the standard pre-defined units:
+            for unit in stdUnits:
+                y = (value/unit).normalize()
+                if not y._unit:
+                    return value.asNumber(unit)
+            raise SModelSError("Could not normalize unit value %s using the standard units: %s" 
+                               %(str(value),str(stdUnits)))
+        else:
+            return value
+        
+        
     def loadData(self,value):
         """
         Uses the information in value to generate the data grid used for
@@ -345,27 +378,31 @@
 
         if self._V:
             return
-        self.unit = 1.0 ## store the unit so that we can take arbitrary units for
-                        ## the "z" values.  default is unitless,
-                        ## which we use for efficiency maps
-
-        if type(value) == str:
-            self.convertString ( value )
+        
+        if isinstance(value,str):
+            val = self.evaluateString(value)
         else:
-            self.removeUnits ( value )
+            val = value
+            
+        self.units = self.getUnits(val)[0] #Store standard units        
+        self.value = self.removeUnits(val) #Remove units and store the normalization units
 
         if len(self.value) < 1 or len(self.value[0]) < 2:
-                logger.error ( "input value not in correct format. expecting sth " \
+                raise SModelSError("input value not in correct format. expecting sth " \
                                "like [ [ [[ 300.*GeV,100.*GeV], "\
                                "[ 300.*GeV,100.*GeV] ], 10.*fb ], ... ] "\
                                "for upper limits or [ [ [[ 300.*GeV,100.*GeV],"\
                                " [ 300.*GeV,100.*GeV] ], .1 ], ... ] for "\
-                               "efficiency maps. Received %s" % self.value[:80] )
-        # self.computeV()
-        self.xsec = np.ndarray ( shape = (len(self.value), ) )
+                               "efficiency maps. Received %s" % self.value[:80])
+
+                
+        if not isinstance(self.units[-1],unum.Unum) and not isinstance(self.units[-1],float):
+            raise SModelSError("Error obtaining units from value: %s " %self.value[:80])
+
+        self.y_values = np.ndarray(shape = (len(self.value),))
         self.massdim = np.array(self.value[0][0]).shape
         for ctr,(x,y) in enumerate(self.value):
-            self.xsec[ctr]=y
+            self.y_values[ctr]=y
 
     @_memoize
     def getValueFor(self,massarray):
@@ -376,38 +413,52 @@
         :param massarray: mass array values (with units), i.e.
                           [[100*GeV,10*GeV],[100*GeV,10*GeV]]
         """
-        porig=self.flattenMassArray ( massarray ) ## flatten
+        
+        porig = self.removeUnits(massarray)
+        porig = self.flattenArray(porig) ## flatten        
         self.massarray = massarray ## only for bookkeeping and better error msgs
-        if len(porig)!=self.full_dimensionality:
+        
+        if len(porig) != self.full_dimensionality:
             logger.error ( "dimensional error. I have been asked to compare a "\
                     "%d-dimensional mass vector with %d-dimensional data!" % \
                     ( len(porig), self.full_dimensionality ) )
             return None
-        p= ( (np.matrix(porig)[0] - self.delta_x ) ).tolist()[0]
-        P=np.dot(p,self._V)  ## rotate
+        
+        p = ((np.matrix(porig)[0] - self.delta_x )).tolist()[0]
+        P = np.dot(p,self._V)  ## rotate
+        #Get value for the truncated point:        
+        self.projected_value = self.interpolate(P[:self.dimensionality])
+        
+        #Check if input point has larger dimensionality:
         dp = self.countNonZeros(P)
-        self.projected_value = self.interpolate(P[:self.dimensionality])
         if dp > self.dimensionality: ## we have data in different dimensions
             if self._accept_errors_upto == None:
                 return None
             logger.debug( "attempting to interpolate outside of convex hull "\
                     "(d=%d,dp=%d,masses=%s)" %
                      ( self.dimensionality, dp, str(massarray) ) )            
-            return self._interpolateOutsideConvexHull( massarray )
+            return self._interpolateOutsideConvexHull(massarray)
 
         return self._returnProjectedValue()
 
-    def flattenMassArray ( self, data ):
-        """ flatten mass array and remove units """
-        ret=[]
-        for i in data:
-            for j in i:
-                if type(j) == unum.Unum:
-                    ret.append ( j.asNumber(GeV) )
-                else:
-                    ret.append ( j )
-        return ret
-
+    def flattenArray(self, objList):
+        """
+        Flatten any nested list to a 1D list
+        
+        :param objList: Any list or nested list of objects (e.g. [[[100.,100.],1.],[[200.,200.],2.],..]
+        
+        :return: 1D list (e.g. [100.,100.,1.,200.,200.,2.,..])
+        """
+        
+        ret = []
+        
+        for obj in objList:
+            if isinstance(obj,list):
+                ret.extend(self.flattenArray(obj))
+            else:
+                ret.append(obj)
+        return ret        
+      
     def interpolate(self, point, fill_value=np.nan):
         
         tol = 1e-6
@@ -430,7 +481,7 @@
         #Vertex indices:        
         vertices = np.take(self.tri.simplices, simplex, axis=0)
         #Compute the value:
-        values = np.array(self.xsec)
+        values = np.array(self.y_values)
         ret = np.dot(np.take(values, vertices),wts)
         minXsec = min(np.take(values, vertices))
         if ret < minXsec:
@@ -446,10 +497,10 @@
         return True
 
     def zeroIndices ( self ):
-        """ return list of indices for vertices with zero xsec.
+        """ return list of indices for vertices with zero y_values.
             dont consider vertices on the convex hull. """
         zeroes = set()
-        for i,x in enumerate ( self.xsec ):
+        for i,x in enumerate ( self.y_values ):
             if i in self.tri.convex_hull:
                 continue
             if x < 1.e-9:
@@ -459,6 +510,7 @@
     def checkRemovableVertices ( self ):
         """ check if any of the vertices in the triangulation
             is removable, because all adjacent simplices are zero-only """
+            
         t0=time.time()
         ## first get indices of zeroes not on the hull
         zeroes = self.zeroIndices() 
@@ -489,7 +541,7 @@
                        ( time.time() - t0, ctr, len(zeroes), len(removables) ) )
         return removables
 
-    def _estimateExtrapolationError ( self, massarray ):
+    def _estimateExtrapolationError(self, massarray):
         """ when projecting a point p from n to the point P in m dimensions, we
             estimate the expected extrapolation error with the following
             strategy: we compute the gradient at point P, and let alpha be the
@@ -498,15 +550,17 @@
             Whichever relative change is greater is reported as the expected
             extrapolation error.
         """
-        #p=self.flattenMassArray ( massarray ) ## point p in n dimensions
-        porig=self.flattenMassArray ( massarray ) ## flatten
-        p= ( (np.matrix(porig)[0] - self.delta_x ) ).tolist()[0]
+        
+        porig = self.removeUnits(massarray)
+        porig = self.flattenArray(porig)
+         
+        p = ((np.matrix(porig)[0] - self.delta_x)).tolist()[0]
         P=np.dot(p,self._V)                    ## projected point p in n dimensions
         ## P[self.dimensionality:] is project point p in m dimensions
         # m=self.countNonZeros ( P ) ## dimensionality of input
         ## how far are we away from the "plane": distance alpha
-        alpha = float ( np.sqrt ( np.dot ( P[self.dimensionality:],
-                        P[self.dimensionality:] ) ) )
+        alpha = float(np.sqrt( np.dot(P[self.dimensionality:],
+                        P[self.dimensionality:])))
         if alpha == 0.:
             ## no distance to the plane, so no extrapolation error
             return 0.
@@ -514,11 +568,11 @@
 
         ## compute gradient
         gradient=[]
-        for i in range ( self.dimensionality ):
+        for i in range(self.dimensionality):
             P2=copy.deepcopy(P)
             P2[i]+=alpha
-            pv = self.interpolate( P2[:self.dimensionality] )
-            g=float ( ( pv - self.projected_value ) / alpha )
+            pv = self.interpolate(P2[:self.dimensionality])
+            g = float((pv - self.projected_value)/alpha)
             if math.isnan ( g ):
                 ## if we cannot compute a gradient, we return nan
                 return float("nan")
@@ -545,33 +599,43 @@
             if agm!=0.:
                 dem =1.0
         else:
-            dep=abs ( agp - self.projected_value) / self.projected_value
-            dem=abs ( agm - self.projected_value ) / self.projected_value
+            dep = abs( agp - self.projected_value)/self.projected_value
+            dem = abs( agm - self.projected_value)/self.projected_value
         de=dep
         if dem > de: de=dem
         return de
 
-    def _interpolateOutsideConvexHull ( self, massarray ):
+    def _interpolateOutsideConvexHull(self, massarray):
         """ experimental routine, meant to check if we can interpolate outside
             convex hull """
+            
         de = self._estimateExtrapolationError(massarray)
+        
         if de < self._accept_errors_upto:
             return self._returnProjectedValue()
+        
         if not math.isnan(de):
             logger.debug ( "Expected propagation error of %f too large to " \
                            "propagate." % de )
         return None
 
-    def _returnProjectedValue ( self ):
+    def _returnProjectedValue(self):
+        """
+        Return interpolation result with the appropriate units.
+        """
+        
         ## None is returned without units'
+        
         if self.projected_value is None or math.isnan(self.projected_value):
             logger.debug ( "projected value is None. Projected point not in " \
                     "convex hull? original point=%s" % self.massarray )
             return None
+        
         #Set value to zero if it is lower than machine precision (avoids fake negative values)
         if abs(self.projected_value) < 100.*sys.float_info.epsilon:
             self.projected_value = 0.
-        return self.projected_value * self.unit
+        
+        return self.projected_value*self.units[-1]
 
     def countNonZeros ( self, mp ):
         """ count the nonzeros in a vector """
@@ -584,41 +648,32 @@
     def onlyZeroValues ( self ):
         """ check if the map is zeroes only """
         eps = sys.float_info.epsilon
-        negative_values = bool ( sum ( [ x < -eps for x in self.xsec ] ) )
+        negative_values = bool ( sum ( [ x < -eps for x in self.y_values ] ) )
         if negative_values:
-            for x in self.xsec:
+            for x in self.y_values:
                 if x < -eps:
                     logger.error ( "negative error in result: %f, %s" % \
                                    ( x, self._id) )
                     sys.exit()
-        if sum(self.xsec) > 0.:
+        if sum(self.y_values) > 0.:
             return False
         return True
 
     def computeV ( self ):
         """ compute rotation matrix _V, and triangulation self.tri """
+        
         if self._V!=None:
             return
+        
         Morig=[]
 
-<<<<<<< HEAD
-        for ctr,(x,y) in enumerate(values):
-            y_unitless = y
-            if isinstance(y,unum.Unum):
-                y_unitless = y.asNumber()
-            self.xsec[ctr]=y_unitless
-            xp = self.flattenMassArray(x)
-            Morig.append( xp )
-        #self.xsecUnitless = [x.asNumber() if isinstance(x,unum.Unum) else float(x) 
-        #                     for x in self.xsec]
-=======
         for ctr,(x,y) in enumerate(self.value):
-            xp = self.flattenMassArray ( x )
-            Morig.append ( xp )
->>>>>>> 8bb126a6
-        aM=np.matrix ( Morig )
-        MT=aM.T.tolist()
-        self.delta_x = np.matrix ( [ sum (x)/len(Morig) for x in MT ] )[0]
+            xp = self.flattenArray(x)
+            Morig.append(xp)
+
+        aM = np.matrix(Morig)
+        MT = aM.T.tolist()
+        self.delta_x = np.matrix([ sum (x)/len(Morig) for x in MT ])[0]
         M = []
 
         for Mx in Morig:
@@ -626,7 +681,7 @@
             M.append(m)
 
         ## we dont need thousands of points for SVD
-        n = int (math.ceil ( len(M) / 2000. ) )
+        n = int(math.ceil ( len(M) / 2000. ) )
         Vt=svd(M[::n])[2]
         V=Vt.T
         self._V= V ## self.round ( V )
@@ -644,39 +699,16 @@
                 self.dimensionality=nz
         MpCut=[]
         for i in Mp:
-<<<<<<< HEAD
             MpCut.append(i[:self.dimensionality].tolist() )
 
         if self.dimensionality > 1:
             self.tri = qhull.Delaunay(MpCut)
         else:            
             self.tri = Delaunay1D(MpCut)           
-        
-=======
-            if self.dimensionality > 1:
-                MpCut.append(i[:self.dimensionality].tolist() )
-            else:
-                MpCut.append([i[0].tolist(),0.])
-        if self.dimensionality == 1:
-            logger.debug("1-D data found. Extending to a small 2-D band around the line.")
-            MpCut += [[pt[0],pt[1]+0.0001] for pt in MpCut] + [[pt[0],pt[1]-0.0001] for pt in MpCut]
-            self._1dim = True
-            lx=len(self.xsec)
-            newxsec = np.ndarray ( shape=(3*lx,) )
-            for i in range(3):
-                newxsec[ i*lx : (i+1)*lx ] = self.xsec
-            self.xsec = newxsec
-            #self.xsec += self.xsec + self.xsec
-            self.dimensionality = 2
-        else:
-            self._1dim = False
-             
-        # self.Mp=MpCut ## also keep the rotated points, with truncated zeros
-        self.tri = qhull.Delaunay( MpCut )
 
     def hasNoZeroes ( self ):
         """ maybe we have no zeroes at all? """
-        for i in self.xsec:
+        for i in self.y_values:
             if abs ( i ) < 1e-9:
                 return False
         return True
@@ -701,11 +733,10 @@
     def cleanUp ( self ):
         if self._keep_values:
             return
-        if hasattr ( self, "value" ):
+        if hasattr(self, "value"):
             del self.value
->>>>>>> 8bb126a6
-        
-    def _getMassArrayFrom(self,pt,unit=GeV):
+        
+    def _getMassArrayFrom(self,pt,unit=physicsUnits.GeV):
         """
         Transforms the point pt in the PCA space to the original mass array
         :param pt: point with the dimentions of the data dimensionality (e.g. [x,y])
@@ -823,6 +854,7 @@
 
 if __name__ == "__main__":
     import time
+    from smodels.tools.physicsUnits import GeV
     data = [ [ [[ 150.*GeV, 50.*GeV], [ 150.*GeV, 50.*GeV] ],  3.*fb ],
          [ [[ 200.*GeV,100.*GeV], [ 200.*GeV,100.*GeV] ],  5.*fb ],
          [ [[ 300.*GeV,100.*GeV], [ 300.*GeV,100.*GeV] ], 10.*fb ],
