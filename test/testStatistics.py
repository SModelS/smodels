#!/usr/bin/env python3

"""
.. module:: testStatistics
   :synopsis: Tests the statistics functionality.

.. moduleauthor:: Wolfgang Waltenberger <wolfgang.waltenberger@gmail.com>
.. moduleauthor:: Jory Sonneveld <jory@opmijnfiets.nl>

"""
import sys

sys.path.insert(0, "../")
import unittest

# from smodels.tools import statistics
from smodels.tools.simplifiedLikelihoods import UpperLimitComputer, LikelihoodComputer, Data
from smodels.tools.statistics import TruncatedGaussians
from smodels.theory.theoryPrediction import theoryPredictionsFor
from smodels.share.models.mssm import BSMList
from smodels.share.models.SMparticles import SMList
from smodels.theory.model import Model
from databaseLoader import database
from smodels.theory import decomposer
from math import floor, log10
import numpy as np
import math


class StatisticsTest(unittest.TestCase):
    def lLHDFromLimits(self):
        """to do some statistics on the chi2"""
        nsig = 1.0
        nobs, nbg = 100, 100.0
        m = Data(nobs, nbg, 0.001, None, nsig, deltas_rel=0.0)
        ulcomp = UpperLimitComputer()
        ulobs = ulcomp.getUpperLimitOnMu(m)
        ulexp = ulcomp.getUpperLimitOnMu(m, expected=True)
        print("ulobs", ulobs)
        print("ulexp", ulexp)
        f = open("llhds.csv", "wt")
        dx = 0.5
        totdir, totlim, totmarg = 0.0, 0.0, 0.0
        for nsig in np.arange(0.1, 100.0, dx):
            print()
            print("nsig=", nsig)
            m = Data(nobs, nbg, 0.001, None, nsig, deltas_rel=0.0)
            llhdcomp = LikelihoodComputer(m)
            llhddir = llhdcomp.likelihood(nsig)
            chi2dir = llhdcomp.chi2()
            llhdmarg = llhdcomp.likelihood(nsig, marginalize=True)
            chi2marg = llhdcomp.chi2( marginalize=True)
            print("llhd direct", llhddir, chi2dir)
            print("llhd marg", llhdmarg, chi2marg)
            computer = TruncatedGaussians ( ulobs, ulexp, nsig )
            ret = computer.likelihood ( mu=1.)
            llhdlim, muhat, sigma_mu = ret["llhd"], ret["muhat"], ret["sigma_mu"]
            chi2lim = computer.chi2 ( llhdlim )
            print("llhd from limits", llhdlim, chi2lim)
            totdir += llhddir * dx
            totlim += llhdlim * dx
            totmarg += llhdmarg * dx
            f.write("%s,%s,%s,%s\n" % (nsig, llhddir, llhdlim, llhdmarg))
        print("total direct", totdir)
        print("total limit", totlim)
        print("total marg", totmarg)
        f.close()

    def testUnderfluctuatingLlhdsFromLimits(self):
        """test the likelihoods from limits allowing for underfluctuations"""
        comparisons = {
            False: {0: 0.2869456402153424, 5: 0.05697393370613237},
            True: {0: 0.43038397431221154, 5: 0.030362667100323704},
        }

        for nsig in [0, 5]:
            for allowNegatives in [False, True]:
                computer = TruncatedGaussians ( 4.5, 5.45, nsig )
                ret = computer.likelihood ( mu=1.,
                       nll = False, allowNegativeMuhat = allowNegatives )
                llhdlim, muhat, sigma_mu = ret["llhd"], ret["muhat"], ret["sigma_mu"]
                c = comparisons[allowNegatives][nsig]
                self.assertAlmostEqual(llhdlim, c, 2)

    def testCorrectedLlhdsFromLimits(self):
        """test the likelihoods from limits allowing for underfluctuations"""
        comparisons = {
            0.0: {0: 0.094661, 3: 0.151640, 5: 0.12555219},
            0.6: {0: 0.1233638, 3: 0.1504459, 5: 0.11380},
        }

        for nsig in [0, 3, 5]:
            for x in [0.0, 0.6]:
                computer = TruncatedGaussians ( 8.52, 6.18, nsig, corr = x )
                ret = computer.likelihood ( 1., False, False )
                llhdlim, muhat, sigma_mu = ret["llhd"], ret["muhat"], ret["sigma_mu"]
                c = comparisons[x][nsig]
                self.assertAlmostEqual(llhdlim, c, 2)

    def testChi2FromLimits(self):
        """test the chi2 value that we obtain from limits"""
        nsig = 35.0
        nobs, nbg = 110, 100.0
        m = Data(nobs, nbg, 0.001, None, nsig, deltas_rel=0.0, lumi = 1.)
        ulcomp = UpperLimitComputer()
        #ulobs = ulcomp.getUpperLimitOnMu(m)
        #ulexp = ulcomp.getUpperLimitOnMu(m, expected=True)
        ulobs = ulcomp.getUpperLimitOnSigmaTimesEff(m)
        ulexp = ulcomp.getUpperLimitOnSigmaTimesEff(m, expected=True)
        dx = .5
        m = Data(nobs, nbg, 0.001, None, nsig, deltas_rel=0. )
        llhdcomp = LikelihoodComputer(m)
        llhddir = llhdcomp.likelihood(mu=1.)
        chi2dir = llhdcomp.chi2()
        llhdmarg = llhdcomp.likelihood(mu=1., marginalize=True)
        chi2marg = llhdcomp.chi2( marginalize=True)
        computer = TruncatedGaussians ( ulobs, ulexp, nsig )
        ret = computer.likelihood ( mu=1. )
        llhdlim, muhat, sigma_mu = ret["llhd"], ret["muhat"], ret["sigma_mu"]
        # self.assertAlmostEqual(llhdlim,0.003427964159300251,5)
        self.assertAlmostEqual(llhdlim,0.0034205732477661462,5)
        self.assertAlmostEqual(muhat,0.23328649242374602,3)
        # self.assertAlmostEqual(sigma_mu,0.338419104966444,4)
        self.assertAlmostEqual(sigma_mu,0.3383372145700653,4)
        chi2lim = computer.chi2 ( ) # llhdlim )
        ## relative error on chi2, for this example is about 4%
        rel = abs(chi2lim - chi2marg) / chi2marg
        self.assertAlmostEqual(rel, 0.04, 1)

    def testUpperLimit(self):
        m = Data(100.0, 100.0, 0.001, None, 1.0, deltas_rel=0.0)
        comp = UpperLimitComputer()
        re = comp.getUpperLimitOnMu(m)
        self.assertAlmostEqual(re/(1.06*20.), 1., 1)

    def testApproxGaussian(self):
        ## turn experimental features on
        from smodels.tools import runtime

        runtime._experimental = True
        expRes = database.getExpResults(analysisIDs=["CMS-PAS-SUS-12-026"])
        self.assertTrue(len(expRes), 1)
        filename = "./testFiles/slha/T1tttt.slha"
        model = Model(BSMList, SMList)
        model.updateParticles(filename)
        smstoplist = decomposer.decompose(model, sigmacut=0)
        prediction = theoryPredictionsFor(expRes[0], smstoplist)[0]
        prediction.computeStatistics()
        import numpy

        c = 0.0
        for muval in numpy.arange(0.0, 0.2, 0.02):
            llhd = prediction.likelihood(mu=muval)
            c += llhd
        self.assertAlmostEqual(prediction.likelihood(), 1.563288e-35, 3)
        self.assertAlmostEqual(c, 0.011523436957977766, 3)

    def testPredictionInterface(self):
        """A simple test to see that the interface in datasetObj
        and TheoryPrediction to the statistics tools is working correctly
        """
        expRes = database.getExpResults(analysisIDs=["CMS-SUS-13-012"])[0]

        filename = "./testFiles/slha/simplyGluino.slha"
        model = Model(BSMList, SMList)
        model.updateParticles(filename)
        smstoplist = decomposer.decompose(model, sigmacut=0)
        prediction = theoryPredictionsFor(expRes, smstoplist)[0]
        pred_signal_strength = prediction.xsection.value
        prediction.computeStatistics()
        ill = math.log(prediction.likelihood())
        ichi2 = prediction.chi2()
        nsig = (pred_signal_strength * expRes.globalInfo.lumi).asNumber()
        m = Data(4, 2.2, 1.1**2, None, nsignal=nsig, deltas_rel=0.2)
        computer = LikelihoodComputer(m)
        dll = math.log(computer.likelihood(mu=1., marginalize=False))
        self.assertAlmostEqual(ill, dll, places=2)
        dchi2 = computer.chi2( marginalize=False)
        # print ( "dchi2,ichi2",dchi2,ichi2)
        self.assertAlmostEqual(ichi2, dchi2, places=2)

    def testZeroLikelihood(self):
        """A test to check if a llhd of 0 is being tolerated"""
        nsig = 2
        m = Data(1e20, 2.2, 1.1**2, None, nsignal=nsig, deltas_rel=0.2)
        computer = LikelihoodComputer(m)
<<<<<<< HEAD
        llhd = computer.likelihood(2, marginalize=False)
        nll = computer.likelihood(2, marginalize=False, nll=True)
        self.assertAlmostEqual(0., llhd, places=2)
        dchi2 = computer.chi2(nsig, marginalize=False)
        ichi2 = 4.486108149972863e+21
        self.assertAlmostEqual(dchi2 / ichi2, 1., places=4 )
=======
        llhd = computer.likelihood(mu=1., marginalize=False)
        nll = computer.likelihood(mu=1., marginalize=False, nll=True)
        self.assertAlmostEqual(0.0, llhd, places=2)
        dchi2 = computer.chi2( marginalize=False)
        ichi2 = 4.486108149972863e21
        self.assertAlmostEqual(dchi2 / ichi2, 1.0, places=4)
>>>>>>> 88ce2c57

    def round_to_sign(self, x, sig=3):
        """
        Round the given number to the significant number of digits.
        """
        if x == 0.0:
            return 0.0
        rounding = sig - int(floor(log10(x))) - 1
        if rounding == 0:
            return int(x)
        else:
            return round(x, rounding)

    def testLikelihood(self):
        """
        Compare the computed chi2 from a given observed
        and expected upper limit and a theory prediction
        with the previously known result for the value of
        the chi2.


        All values of nobs, nsig, nb, deltab come from the
        SModelS database and are for the T1 simplified model
        from efficiency results of one of
        ATLAS-SUSY-2013-02
        ATLAS-CONF-2013-047
        CMS-SUS-13-012
        ATLAS-CONF-2013-054

        """

        expected_values = [
            # mgluino          mlsp          nsig               nobs              nb             deltab           llhd                 chi2
            # ----------       ----------    ---------------    ----------------  ----------     ----------       -------------------- ----------------
            {
                "mgluino": 500,
                "mlsp": 200,
                "nsig": 384.898,
                "nobs": 298.413,
                "nb": 111.0,
                "deltab": 11.0,
                "llhd": 0.00024197,
                "chi2": 7.32614,
            }
        ]
        {
            "mgluino": 500,
            "mlsp": 300,
            "nsig": 185.166,
            "nobs": 223.619,
            "nb": 111.0,
            "deltab": 11.0,
            "llhd": 0.00215989,
            "chi2": 3.67088900,
        },
        {
            "mgluino": 500,
            "mlsp": 400,
            "nsig": 450.820,
            "nobs": 2331.38,
            "nb": 2120.0,
            "deltab": 110.0,
            "llhd": 0.00075499,
            "chi2": 2.85026,
        },
        {
            "mgluino": 600,
            "mlsp": 100,
            "nsig": 476.150,
            "nobs": 437.874,
            "nb": 126.0,
            "deltab": 13.0,
            "llhd": 0.00100575,
            "chi2": 3.52406595,
        },
        {
            "mgluino": 600,
            "mlsp": 200,
            "nsig": 264.387,
            "nobs": 232.912,
            "nb": 111.0,
            "deltab": 11.0,
            "llhd": 0.00028921,
            "chi2": 7.57051432,
        },
        {
            "mgluino": 600,
            "mlsp": 300,
            "nsig": 171.766,
            "nobs": 211.038,
            "nb": 111.0,
            "deltab": 11.0,
            "llhd": 0.00198061,
            "chi2": 4.02903,
        },
        {
            "mgluino": 600,
            "mlsp": 400,
            "nsig": 66.9991,
            "nobs": 150.393,
            "nb": 111.0,
            "deltab": 11.0,
            "llhd": 0.00845030,
            "chi2": 1.89194013,
        },
        {
            "mgluino": 600,
            "mlsp": 500,
            "nsig": 157.571,
            "nobs": 2167.25,
            "nb": 2120.0,
            "deltab": 110.0,
            "llhd": 0.00217371,
            "chi2": 0.845615,
        },
        {
            "mgluino": 700,
            "mlsp": 100,
            "nsig": 307.492,
            "nobs": 325.060,
            "nb": 126.0,
            "deltab": 13.0,
            "llhd": 0.00159632,
            "chi2": 3.41955,
        },
        {
            "mgluino": 700,
            "mlsp": 200,
            "nsig": 211.534,
            "nobs": 228.763,
            "nb": 126.0,
            "deltab": 13.0,
            "llhd": 0.00061670,
            "chi2": 6.26852955,
        },
        {
            "mgluino": 700,
            "mlsp": 300,
            "nsig": 147.084,
            "nobs": 167.631,
            "nb": 126.0,
            "deltab": 13.0,
            "llhd": 0.00012707,
            "chi2": 10.1408114,
        },
        {
            "mgluino": 700,
            "mlsp": 400,
            "nsig": 420.524,
            "nobs": 2332.28,
            "nb": 2120.0,
            "deltab": 110.0,
            "llhd": 0.00100854,
            "chi2": 2.28195399,
        },
        {
            "mgluino": 700,
            "mlsp": 500,
            "nsig": 186.726,
            "nobs": 2162.70,
            "nb": 2120.0,
            "deltab": 110.0,
            "llhd": 0.00165411,
            "chi2": 1.39601,
        },
        {
            "mgluino": 700,
            "mlsp": 600,
            "nsig": 5.18888,
            "nobs": 24.3271,
            "nb": 37.0,
            "deltab": 6.0,
            "llhd": 0.00545866,
            "chi2": 4.3836,
        },
        {
            "mgluino": 800,
            "mlsp": 100,
            "nsig": 169.670,
            "nobs": 213.312,
            "nb": 126.0,
            "deltab": 13.0,
            "llhd": 0.00116298,
            "chi2": 5.09803029,
        },
        {
            "mgluino": 800,
            "mlsp": 200,
            "nsig": 152.221,
            "nobs": 212.732,
            "nb": 126.0,
            "deltab": 13.0,
            "llhd": 0.00223053,
            "chi2": 3.81519907,
        },
        {
            "mgluino": 800,
            "mlsp": 300,
            "nsig": 98.6749,
            "nobs": 175.141,
            "nb": 126.0,
            "deltab": 13.0,
            "llhd": 0.00298021,
            "chi2": 3.72566221,
        },
        {
            "mgluino": 800,
            "mlsp": 400,
            "nsig": 59.3935,
            "nobs": 141.966,
            "nb": 126.0,
            "deltab": 13.0,
            "llhd": 0.00262008,
            "chi2": 4.30322736,
        },
        {
            "mgluino": 800,
            "mlsp": 500,
            "nsig": 27.7738,
            "nobs": 123.172,
            "nb": 111.0,
            "deltab": 11.0,
            "llhd": 0.01605069,
            "chi2": 0.903864,
        },
        {
            "mgluino": 800,
            "mlsp": 600,
            "nsig": 6.40339,
            "nobs": 39.2979,
            "nb": 33.0,
            "deltab": 6.0,
            "llhd": 0.04536718,
            "chi2": -0.000501411,
        },
        {
            "mgluino": 800,
            "mlsp": 700,
            "nsig": 4.38635,
            "nobs": 132.824,
            "nb": 125.0,
            "deltab": 10.0,
            "llhd": 0.02525385,
            "chi2": 0.0565348,
        },
        {
            "mgluino": 900,
            "mlsp": 100,
            "nsig": 18.8255,
            "nobs": 14.1228,
            "nb": 4.9,
            "deltab": 1.6,
            "llhd": 0.02122262,
            "chi2": 2.85426343,
        },
        {
            "mgluino": 900,
            "mlsp": 200,
            "nsig": 16.0543,
            "nobs": 6.77062,
            "nb": 4.9,
            "deltab": 1.6,
            "llhd": 0.00187567,
            "chi2": 8.43890579,
        },
        {
            "mgluino": 900,
            "mlsp": 300,
            "nsig": 64.4188,
            "nobs": 142.220,
            "nb": 126.0,
            "deltab": 13.0,
            "llhd": 0.00181163,
            "chi2": 5.00642964,
        },
        {
            "mgluino": 900,
            "mlsp": 400,
            "nsig": 44.8312,
            "nobs": 140.979,
            "nb": 126.0,
            "deltab": 13.0,
            "llhd": 0.00692173,
            "chi2": 2.34800741,
        },
        {
            "mgluino": 900,
            "mlsp": 500,
            "nsig": 24.4723,
            "nobs": 120.688,
            "nb": 126.0,
            "deltab": 13.0,
            "llhd": 0.00601021,
            "chi2": 2.72454478,
        },
        {
            "mgluino": 900,
            "mlsp": 600,
            "nsig": 67.0446,
            "nobs": 2165.25,
            "nb": 2120.0,
            "deltab": 110.0,
            "llhd": 0.00328372,
            "chi2": 0.0371125,
        },
        {
            "mgluino": 900,
            "mlsp": 700,
            "nsig": 1.00167,
            "nobs": 5.0,
            "nb": 5.2,
            "deltab": 1.4,
            "llhd": 0.13964962,
            "chi2": 0.107139,
        },
        {
            "mgluino": 900,
            "mlsp": 800,
            "nsig": 0.86634,
            "nobs": 24.0,
            "nb": 37.0,
            "deltab": 6.0,
            "llhd": 0.01303119,
            "chi2": 2.638323,
        },
        {
            "mgluino": 1000,
            "mlsp": 100,
            "nsig": 11.7426,
            "nobs": 11.8786,
            "nb": 4.9,
            "deltab": 1.6,
            "llhd": 0.05712388,
            "chi2": 1.06934,
        },
        {
            "mgluino": 1000,
            "mlsp": 200,
            "nsig": 9.85815,
            "nobs": 7.98535,
            "nb": 4.9,
            "deltab": 1.6,
            "llhd": 0.03180710,
            "chi2": 2.63593288,
        },
        {
            "mgluino": 1000,
            "mlsp": 300,
            "nsig": 6.80275,
            "nobs": 6.14772,
            "nb": 4.9,
            "deltab": 1.6,
            "llhd": 0.04255251,
            "chi2": 2.25703866,
        },
        {
            "mgluino": 1000,
            "mlsp": 400,
            "nsig": 25.8451,
            "nobs": 120.523,
            "nb": 126.0,
            "deltab": 13.0,
            "llhd": 0.00525390,
            "chi2": 2.99137140,
        },
        {
            "mgluino": 1000,
            "mlsp": 500,
            "nsig": 18.6299,
            "nobs": 122.095,
            "nb": 126.0,
            "deltab": 13.0,
            "llhd": 0.01056408,
            "chi2": 1.59516468,
        },
        {
            "mgluino": 1000,
            "mlsp": 600,
            "nsig": 10.2636,
            "nobs": 119.968,
            "nb": 126.0,
            "deltab": 13.0,
            "llhd": 0.01536934,
            "chi2": 0.84011292,
        },
        {
            "mgluino": 1000,
            "mlsp": 700,
            "nsig": 4.59470,
            "nobs": 121.728,
            "nb": 126.0,
            "deltab": 13.0,
            "llhd": 0.02078487,
            "chi2": 0.23333618,
        },
        {
            "mgluino": 1000,
            "mlsp": 800,
            "nsig": 1.91162,
            "nobs": 121.196,
            "nb": 126.0,
            "deltab": 13.0,
            "llhd": 0.02193946,
            "chi2": 0.12552973,
        },
        {
            "mgluino": 1000,
            "mlsp": 900,
            "nsig": 0.62255,
            "nobs": 133.0,
            "nb": 125.0,
            "deltab": 10.0,
            "llhd": 0.02290147,
            "chi2": 0.253293,
        },
        {
            "mgluino": 1100,
            "mlsp": 100,
            "nsig": 5.95636,
            "nobs": 5.94515,
            "nb": 4.9,
            "deltab": 1.6,
            "llhd": 0.05236744,
            "chi2": 1.87080349,
        },
        {
            "mgluino": 1100,
            "mlsp": 200,
            "nsig": 5.51938,
            "nobs": 5.92472,
            "nb": 4.9,
            "deltab": 1.6,
            "llhd": 0.06002489,
            "chi2": 1.59429,
        },
        {
            "mgluino": 1100,
            "mlsp": 300,
            "nsig": 3.93082,
            "nobs": 6.07873,
            "nb": 4.9,
            "deltab": 1.6,
            "llhd": 0.09732480,
            "chi2": 0.61881103,
        },
        {
            "mgluino": 1100,
            "mlsp": 400,
            "nsig": 2.80428,
            "nobs": 6.54033,
            "nb": 4.9,
            "deltab": 1.6,
            "llhd": 0.12350249,
            "chi2": 0.0882501,
        },
        {
            "mgluino": 1100,
            "mlsp": 500,
            "nsig": 12.6778,
            "nobs": 125.271,
            "nb": 126.0,
            "deltab": 13.0,
            "llhd": 0.01749246,
            "chi2": 0.560614,
        },
        {
            "mgluino": 1100,
            "mlsp": 600,
            "nsig": 8.02475,
            "nobs": 119.742,
            "nb": 126.0,
            "deltab": 13.0,
            "llhd": 0.01700322,
            "chi2": 0.64005829,
        },
        {
            "mgluino": 1100,
            "mlsp": 700,
            "nsig": 4.74108,
            "nobs": 120.211,
            "nb": 126.0,
            "deltab": 13.0,
            "llhd": 0.01979279,
            "chi2": 0.334838,
        },
        {
            "mgluino": 1100,
            "mlsp": 800,
            "nsig": 1.79622,
            "nobs": 120.858,
            "nb": 126.0,
            "deltab": 13.0,
            "llhd": 0.02187799,
            "chi2": 0.134012,
        },
        {
            "mgluino": 1100,
            "mlsp": 900,
            "nsig": 4.82397,
            "nobs": 2166.20,
            "nb": 2120.0,
            "deltab": 110.0,
            "llhd": 0.00313424,
            "chi2": 0.119045,
        },
        {
            "mgluino": 1100,
            "mlsp": 1000,
            "nsig": 0.1606,
            "nobs": 25.0,
            "nb": 37.0,
            "deltab": 6.0,
            "llhd": 0.01796058,
            "chi2": 1.9806,
        },
        {
            "mgluino": 2100,
            "mlsp": 1000,
            "nsig": 0.1606,
            "nobs": 2.0,
            "nb": 0.7,
            "deltab": 6.0,
            "llhd": 0.108669,
            "chi2": -0.161304,
        }

        for d in expected_values:
            nobs = d["nobs"]
            nsig = d["nsig"]
            nb = d["nb"]
            deltab = d["deltab"]
            # print ("ns="+str(nsig)+"; nobs = "+str(nobs)+"; nb="+str(nb)+"; db="+str(deltab))
            # Chi2 as computed by statistics module:
            m = Data(nobs, nb, deltab**2, deltas_rel=0.2, nsignal = nsig )
            computer = LikelihoodComputer(m)
            chi2_actual = computer.chi2( marginalize=True)  # , .2*nsig )
            chi2_expected = d["chi2"]
            # print('chi2exp', chi2_expected)
            if not chi2_expected == None and not np.isnan(chi2_expected):
                #                 chi2_expected = self.round_to_sign(chi2_expected, 2)
                # Check that chi2 values agree:
                self.assertAlmostEqual(
                    abs(chi2_actual - chi2_expected) / chi2_expected, 0.0, places=2
                )
            else:
                self.assertTrue(chi2_actual == None or np.isnan(chi2_actual))

            # likelihood as computed by statistics module:
            # computer = LikelihoodComputer( nobs, nb, deltab**2 )
            # likelihood_actual = statistics.likelihood( nsig,
            #    nobs, nb, deltab, deltas)
            likelihood_actual = computer.likelihood(mu=1., marginalize=False)
            # likelihood_actual = statistics.likelihood()
            #             logger.error("llk= "+str(likelihood_actual)+" nsig="+str(nsig)+" nobs = "+str(nobs)+" nb="+str(nb)+"+-"+str(deltab))
            # print('llhdactual', likelihood_actual)
            if not likelihood_actual == None and not np.isnan(likelihood_actual):
                likelihood_actual = self.round_to_sign(likelihood_actual, 4)

            # The previously computed likelihood:
            # (using: ntoys=100000)
            likelihood_expected = d["llhd"]
            # print('llhdexp', likelihood_expected)
            if not likelihood_expected == None and not np.isnan(likelihood_expected):
                likelihood_expected = self.round_to_sign(likelihood_expected, 4)

                # Check that likelihood values agree:
                self.assertAlmostEqual(likelihood_actual, likelihood_expected, delta=2 * 1e-1)
            else:
                self.assertTrue(likelihood_actual == None or np.isnan(likelihood_actual))


if __name__ == "__main__":
    unittest.main()<|MERGE_RESOLUTION|>--- conflicted
+++ resolved
@@ -184,21 +184,12 @@
         nsig = 2
         m = Data(1e20, 2.2, 1.1**2, None, nsignal=nsig, deltas_rel=0.2)
         computer = LikelihoodComputer(m)
-<<<<<<< HEAD
-        llhd = computer.likelihood(2, marginalize=False)
-        nll = computer.likelihood(2, marginalize=False, nll=True)
-        self.assertAlmostEqual(0., llhd, places=2)
-        dchi2 = computer.chi2(nsig, marginalize=False)
-        ichi2 = 4.486108149972863e+21
-        self.assertAlmostEqual(dchi2 / ichi2, 1., places=4 )
-=======
         llhd = computer.likelihood(mu=1., marginalize=False)
         nll = computer.likelihood(mu=1., marginalize=False, nll=True)
         self.assertAlmostEqual(0.0, llhd, places=2)
         dchi2 = computer.chi2( marginalize=False)
         ichi2 = 4.486108149972863e21
         self.assertAlmostEqual(dchi2 / ichi2, 1.0, places=4)
->>>>>>> 88ce2c57
 
     def round_to_sign(self, x, sig=3):
         """
