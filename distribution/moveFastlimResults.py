#!/usr/bin/python

""" A script that splits up the results into official and fastlim.
    (maybe later even more packages ) """

import os
import commands
import sys
sys.path.insert(0,"." )

# from createTarballs import clearGlobalInfos

fastlimdir = "../../smodels-fastlim"

def run ( cmd, dryrun=False ):
    if dryrun:
        print "Dry-run: skipping %s." % cmd
    else:
        print "Executing: %s." % cmd
        commands.getoutput ( cmd )

def backupScript():
    ## first we copy ourself to /tmp
    cmd="cp ./moveFastlimResults.py /tmp/"
    commands.getoutput ( cmd )

def rmDirs():
    if os.path.exists ( fastlimdir ):
        cmd = "rm -r %s" % fastlimdir
        run ( cmd )

def mkDirs():
    cmd="mkdir %s" % fastlimdir
    run ( cmd )

def isFastlim ( path, dryrun ):
    dname = os.path.dirname ( path )
    bname = os.path.basename ( path )
    print "%s is fastlim!" % bname
    cmd = "mkdir -p %s/%s" % ( fastlimdir, dname )
    run ( cmd )
    cmd = "mv %s %s/%s" % ( path, fastlimdir, dname )
    if dryrun:
        cmd = "cp -a %s %s/%s" % ( path, fastlimdir, dname )
    run ( cmd )
    cmd = "rm -r %s/%s/*/orig" % ( fastlimdir, path )
    run ( cmd )
    cmd = "rm -r %s/%s/*/convert.py" % ( fastlimdir, path )
    run ( cmd )
    cmd = "rm -r %s/%s/validation" % ( fastlimdir, path )
    run ( cmd )
    cmd = "rm -r %s/%s/sms.root" % ( fastlimdir, path )
    run ( cmd )
    # clearGlobalInfos ( fastlimdir )

def createFastlimTarball():
    cmd = "cd %s; tar czvf ../smodels-fastlim.tgz ./" % fastlimdir
    run ( cmd )

## now traverse the *TeV dirs
def traverse( dryrun ):
    for i in os.listdir("."):
        if not os.path.isdir ( i ) or i in [ ".git" ]:
            continue
        for j in os.listdir ( i ):
            fulldir = os.path.join ( i, j )
            if not os.path.isdir ( fulldir ):
                continue
            for analysis in os.listdir ( fulldir ):
                fullpath = os.path.join ( fulldir, analysis )
                gi = fullpath + "/globalInfo.txt"
                if not os.path.exists ( gi ):
                    continue
                gif=open ( gi )
                lines=gif.readlines()
                for line in lines:
                    if "fastlim" in line and "contact" in line:
                        isFastlim ( fullpath, dryrun )
                        break
                gif.close()

def error ( text ):
    print "ERROR: %s" % text

def moveBibFile ( dryrun ):
    """ move fastlim-specific bibliography file """
    fastlim_bib = "references-fastlim.bib"
    if not os.path.exists ( fastlim_bib ):
        error ( "%s is missing!" % fastlim_bib )
    else:
        cmd = "mv %s %s" % ( fastlim_bib, fastlimdir )
        run ( cmd, dryrun )
        
def moveReadmeFile ( dryrun ):
    """ move fastlim-specific README file """
    fastlim_readme = "README_fastlim"
    if not os.path.exists ( fastlim_readme ):
        error ( "%s is missing!" % fastlim_readme )
    else:
        cmd = "mv %s %s" % ( fastlim_readme, os.path.join(fastlimdir,'README' ))
        run ( cmd, dryrun )        

if __name__ == "__main__":
    import argparse
    ap = argparse.ArgumentParser()
    ap.add_argument( '-d', '--dryrun',
            help='Dry-run, dont actuall move or create anything',
            action='store_true')
    args = ap.parse_args()
    backupScript()
    rmDirs()
    mkDirs()
    traverse( args.dryrun )
    moveBibFile ( args.dryrun )
    moveReadmeFile ( args.dryrun )
<<<<<<< HEAD
    createFastlimTarball()
=======
    # createFastlimTarball()
>>>>>>> b26587d2
<|MERGE_RESOLUTION|>--- conflicted
+++ resolved
@@ -113,8 +113,4 @@
     traverse( args.dryrun )
     moveBibFile ( args.dryrun )
     moveReadmeFile ( args.dryrun )
-<<<<<<< HEAD
-    createFastlimTarball()
-=======
-    # createFastlimTarball()
->>>>>>> b26587d2
+#    createFastlimTarball()
