--- conflicted
+++ resolved
@@ -100,17 +100,10 @@
         nobs, nbg = 110, 100.0
         m = Data(nobs, nbg, 0.001, None, nsig, deltas_rel=0.0)
         ulcomp = UpperLimitComputer()
-<<<<<<< HEAD
-        ulobs = ulcomp.ulOnYields(m)
-        ulexp = ulcomp.ulOnYields(m, expected=True)
-        dx = 0.5
-        m = Data(nobs, nbg, 0.001, None, nsig, deltas_rel=0.0)
-=======
         ulobs = ulcomp.ulOnMu(m)
         ulexp = ulcomp.ulOnMu(m, expected=True)
         dx = .5
         m = Data(nobs, nbg, 0.001, None, nsig, deltas_rel=0.)
->>>>>>> f1376b91
         llhdcomp = LikelihoodComputer(m)
         llhddir = llhdcomp.likelihood(nsig)
         chi2dir = llhdcomp.chi2(nsig)
@@ -125,13 +118,8 @@
     def testUpperLimit(self):
         m = Data(100.0, 100.0, 0.001, None, 1.0, deltas_rel=0.0)
         comp = UpperLimitComputer()
-<<<<<<< HEAD
-        re = comp.ulOnYields(m)
-        self.assertAlmostEqual(re / (1.06 * 20.0), 1.0, 1)
-=======
         re = comp.ulOnMu(m)
         self.assertAlmostEqual(re/(1.06*20.), 1., 1)
->>>>>>> f1376b91
 
     def testApproxGaussian(self):
         ## turn experimental features on
