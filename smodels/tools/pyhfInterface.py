#!/usr/bin/env python3

"""
.. module:: pyhfInterface
   :synopsis: Code that delegates the computation of limits and likelihoods to
              pyhf.

.. moduleauthor:: Gael Alguero <gaelalguero@gmail.com>
.. moduleauthor:: Wolfgang Waltenberger <wolfgang.waltenberger@gmail.com>

"""
import jsonpatch
import warnings
import jsonschema
import copy

<<<<<<< HEAD
jsonver=""
try:
    import importlib.metadata
=======
jsonver = ""
try:
    import importlib.metadata

>>>>>>> 88ce2c57
    jsonver = importlib.metadata.version("jsonschema")
except Exception as e:
    try:
        from jsonschema import __version__ as jsonver
    except Exception as e:
        pass
if jsonver[0] == "2":
<<<<<<< HEAD
#if jsonschema.__version__[0] == "2": ## deprecated
    print ( "[SModelS:pyhfInterface] jsonschema is version %s, we need > 3.x.x" % \
            ( jsonschema.__version__ ) )
=======
    # if jsonschema.__version__[0] == "2": ## deprecated
    print(
        "[SModelS:pyhfInterface] jsonschema is version %s, we need > 3.x.x"
        % (jsonschema.__version__)
    )
>>>>>>> 88ce2c57
    sys.exit()

import time, sys, os

try:
    import pyhf
except ModuleNotFoundError:
    print("[SModelS:pyhfInterface] pyhf import failed. Is the module installed?")
    sys.exit(-1)

ver = pyhf.__version__.split(".")
if ver[1] == "4" or (ver[1] == "5" and ver[2] in ["0", "1"]):
    print("[SModelS:pyhfInterface] WARNING you are using pyhf v%s." % pyhf.__version__)
    print("[SModelS:pyhfInterface] We recommend pyhf >= 0.5.2. Please try to update pyhf ASAP!")

pyhfinfo = {
    "backend": "numpy",
    "hasgreeted": False,
    "backendver": "?",
    "ver": ver,
    "required": "0.6.1".split("."),
}

try:
    pyhf.set_backend(b"pytorch")
    import torch

    pyhfinfo["backend"] = "pytorch"
    pyhfinfo["backendver"] = torch.__version__
except pyhf.exceptions.ImportBackendError as e:
    print(
        "[SModelS:pyhfInterface] WARNING could not set pytorch as the pyhf backend, falling back to the default."
    )
    print("[SModelS:pyhfInterface] We however recommend that pytorch be installed.")
    import numpy

    pyhfinfo["backendver"] = numpy.version.full_version

    warnings.filterwarnings("ignore", r"invalid value encountered in log")

from scipy import optimize
import numpy as np
from smodels.tools.smodelsLogging import logger
import logging
import math

logging.getLogger("pyhf").setLevel(logging.CRITICAL)


def getLogger():
    """
    Configure the logging facility. Maybe adapted to fit into
    your framework.
    """

    import logging

    logger = logging.getLogger("pyhfInterface")
    # formatter = logging.Formatter('%(module)s - %(levelname)s: %(message)s')
    # ch = logging.StreamHandler()
    # ch.setFormatter(formatter)
    # ch.setLevel(logging.DEBUG)
    # logger.addHandler(ch)
    logger.setLevel(logging.DEBUG)
    return logger


countWarning = {"llhdszero": 0}
# logger=getLogger()


class PyhfData:
    """
    Holds data for use in pyhf
    :ivar nsignals: signal predictions list divided into sublists, one for each json file
    :ivar inputJsons: list of json instances
    :ivar jsonFiles: optional list of json files
    :ivar nWS: number of workspaces = number of json files
    """

    def __init__(self, nsignals, inputJsons, jsonFiles=None ):
        self.nsignals = nsignals  # fb
        self.inputJsons = inputJsons
        self.cached_likelihoods = {}  ## cache of likelihoods (actually twice_nlls)
        self.cached_lmaxes = {}  # cache of lmaxes (actually twice_nlls)
        self.cachedULs = {False: {}, True: {}, "posteriori": {}}
        self.jsonFiles = jsonFiles
        self.combinations = None
        if jsonFiles != None:
            self.combinations = [os.path.splitext(os.path.basename(js))[0] for js in jsonFiles]

        self.nWS = len(inputJsons)
        self.errorFlag = False
        self.getWSInfo()
        self.checkConsistency()

    def totalYield ( self ):
        """ the total yield in all signal regions """
        S = sum ( [ sum(x) for x in self.nsignals ] )
        return S

    def getWSInfo(self):
        """
        Getting informations from the json files

        :ivar channelsInfo: list of dictionaries (one dictionary for each json file) containing useful information about the json files
            - :key signalRegions: list of dictonaries with 'json path' and 'size' (number of bins) of the 'signal regions' channels in the json files
            - :key otherRegions: list of strings indicating the path to the control and validation region channels
        """
        # Identifying the path to the SR and VR channels in the main workspace files
        self.channelsInfo = []  # workspace specifications
        if not isinstance(self.inputJsons, list):
            logger.error("The `inputJsons` parameter must be of type list")
            self.errorFlag = True
            return
        for ws in self.inputJsons:
            wsChannelsInfo = {}
            wsChannelsInfo["signalRegions"] = []
            wsChannelsInfo["otherRegions"] = []
            if not "channels" in ws.keys():
                logger.error(
                    "Json file number {} is corrupted (channels are missing)".format(
                        self.inputJsons.index(ws)
                    )
                )
                self.channelsInfo = None
                return
            for i_ch, ch in enumerate(ws["channels"]):
                if ch["name"][:2] == "SR":  # if channel name starts with 'SR'
                    wsChannelsInfo["signalRegions"].append(
                        {
                            "path": "/channels/"
                            + str(i_ch)
                            + "/samples/0",  # Path of the new sample to add (signal prediction)
                            "size": len(ch["samples"][0]["data"]),
                        }
                    )  # Number of bins
                else:
                    wsChannelsInfo["otherRegions"].append("/channels/" + str(i_ch))
            wsChannelsInfo["otherRegions"].sort(
                key=lambda path: path.split("/")[-1], reverse=True
            )  # Need to sort correctly the paths to the channels to be removed
            self.channelsInfo.append(wsChannelsInfo)

    def checkConsistency(self):
        """
        Check various inconsistencies of the PyhfData attributes

        :param zeroSignalsFlag: boolean identifying if all SRs of a single json are empty
        """
        if not isinstance(self.nsignals, list):
            logger.error("The `nsignals` parameter must be of type list")
            self.errorFlag = True
        if self.nWS != len(self.nsignals):
            logger.error(
                "The number of subsignals provided is different from the number of json files"
            )
            self.errorFlag = True
        self.zeroSignalsFlag = list()
        if self.channelsInfo == None:
            return
        for wsInfo, subSig in zip(self.channelsInfo, self.nsignals):
            if not isinstance(subSig, list):
                logger.error("The `nsignals` parameter must be a two dimensional list")
                self.errorFlag = True
            nBinsJson = 0
            for sr in wsInfo["signalRegions"]:
                nBinsJson += sr["size"]
            if nBinsJson != len(subSig):
                logger.error(
                    "The number of signals provided is different from the number of bins for json number {} and channel number {}".format(
                        self.channelsInfo.index(wsInfo), self.nsignals.index(subSig)
                    )
                )
                self.errorFlag = True
            allZero = all([s == 0 for s in subSig])
            # Checking if all signals matching this json are zero
            self.zeroSignalsFlag.append(allZero)


class PyhfUpperLimitComputer:
    """
    Class that computes the upper limit using the jsons files and signal informations in the `data` instance of `PyhfData`
    """

    def __init__(self, data, cl=0.95, includeCRs=False, lumi=None ):
        """
        :param data: instance of `PyhfData` holding the signals information
        :param cl: confdence level at which the upper limit is desired to be computed

        :ivar data: created from :param data:
        :ivar nsignals: signal predictions list divided into sublists, one for each json file
        :ivar inputJsons: list of input json files as python json instances
        :ivar channelsInfo: list of channels information for the json files
        :ivar zeroSignalsFlag: list boolean flags in case all signals are zero for a specific json
        :ivar nWS: number of workspaces = number of json files
        :ivar patches: list of patches to be applied to the inputJsons as python dictionary instances
        :ivar workspaces: list of workspaces resulting from the patched inputJsons
        ;ivar workspaces_expected: list of patched workspaces with observation yields replaced by the expected ones
        :ivar cl: created from :param cl:
        :ivar scale: scale that is applied to the signal predictions, dynamically changes throughout the upper limit calculation
        :ivar alreadyBeenThere: boolean flag that identifies when the :ivar nsignals: accidentally passes twice at two identical values
        """
        self.data = data
        self.lumi = lumi
        self.nsignals = self.data.nsignals
        logger.debug("Signals : {}".format(self.nsignals))
        self.inputJsons = self.data.inputJsons
        self.channelsInfo = self.data.channelsInfo
        self.zeroSignalsFlag = self.data.zeroSignalsFlag
        self.nWS = self.data.nWS
        self.includeCRs = includeCRs
        self.patches = self.patchMaker()
        self.workspaces = self.wsMaker()
        self.workspaces_expected = self.wsMaker(apriori=True)
        self.cl = cl
        self.scale = 1.0
        self.sigma_mu = None
        self.alreadyBeenThere = (
            False  # boolean to detect wether self.signals has returned to an older value
        )
        self.checkPyhfVersion()
        self.welcome()

    def welcome(self):
        """greet the world"""
        if pyhfinfo["hasgreeted"]:
            return
        logger.info(
            f"Pyhf interface, we are using v{'.'.join(pyhfinfo['ver'])}, with {pyhfinfo['backend']} v{pyhfinfo['backendver']} as backend."
        )
        pyhfinfo["hasgreeted"] = True

    def checkPyhfVersion(self):
        """check the pyhf version, currently we need 0.6.1+"""
        if pyhfinfo["ver"] < pyhfinfo["required"]:
            logger.warning(
                f"pyhf version is {'.'.join(pyhfinfo['ver'])}. SModelS currently requires pyhf>={'.'.join(pyhfinfo['required'])}. You have been warned."
            )

    def rescale(self, factor):
        """
        Rescales the signal predictions (self.nsignals) and processes again the patches and workspaces

        :return: updated list of patches and workspaces (self.patches, self.workspaces and self.workspaces_expected)
        """
        self.nsignals = [[sig * factor for sig in ws] for ws in self.nsignals]
        try:
            self.alreadyBeenThere = self.nsignals == self.nsignals_2
        except AttributeError:
            pass
        self.scale *= factor
        logger.debug("new signal scale : {}".format(self.scale))
        self.patches = self.patchMaker()
        self.workspaces = self.wsMaker()
        self.workspaces_expected = self.wsMaker(apriori=True)
        try:
            self.nsignals_2 = self.nsignals_1.copy()  # nsignals at previous-to-previous loop
        except AttributeError:
            pass
        self.nsignals_1 = self.nsignals.copy()  # nsignals at previous loop

    def patchMaker(self):
        """
        Method that creates the list of patches to be applied to the `self.inputJsons` workspaces, one for each region given the `self.nsignals` and the informations available in `self.channelsInfo` and the content of the `self.inputJsons`
        NB: It seems we need to include the change of the "modifiers" in the patches as well

        :return: the list of patches, one for each workspace
        """
        if self.channelsInfo == None:
            return None
        nsignals = self.nsignals
        # Constructing the patches to be applied on the main workspace files
        patches = []
        for ws, info, subSig in zip(self.inputJsons, self.channelsInfo, self.nsignals):
            patch = []
            for srInfo in info["signalRegions"]:
                nBins = srInfo["size"]
                operator = {}
                operator["op"] = "add"
                operator["path"] = srInfo["path"]
                value = {}
                value["data"] = subSig[:nBins]
                subSig = subSig[nBins:]
                value["modifiers"] = []
                value["modifiers"].append({"data": None, "type": "normfactor", "name": "mu_SIG"})
                value["modifiers"].append({"data": None, "type": "lumi", "name": "lumi"})
                value["name"] = "bsm"
                operator["value"] = value
                patch.append(operator)
            if self.includeCRs:
                logger.debug("keeping the CRs")
            else:
                for path in info["otherRegions"]:
                    patch.append({"op": "remove", "path": path})
            patches.append(patch)
        return patches

    def wsMaker(self, apriori=False):
        """
        Apply each region patch (self.patches) to his associated json (self.inputJsons) to obtain the complete workspaces
        :param apriori: - If set to `True`: Replace the observation data entries of each workspace by the corresponding sum of the expected yields
                        - Else: The observed yields put in the workspace are the ones written in the corresponfing json dictionary

        :returns: the list of patched workspaces
        """
        if self.patches == None:
            return None
        if self.nWS == 1:
            try:
                wsDict = jsonpatch.apply_patch(self.inputJsons[0], self.patches[0])
                if apriori == True:
                    # Replace the observation data entries by the corresponding sum of the expected yields
                    for obs in wsDict["observations"]:
                        for ch in wsDict["channels"]:
                            # Finding matching observation and bkg channel
                            if obs["name"] == ch["name"]:
                                bkg = [0.0] * len(obs["data"])
                                for sp in ch["samples"]:
                                    if sp["name"] == "bsm":
                                        continue
                                    for iSR in range(len(obs["data"])):
                                        # Summing over all bkg samples for each bin/SR
                                        bkg[iSR] += sp["data"][iSR]
                                # logger.debug('bkgs for channel {} :\n{}'.format(obs['name'], bkg))
                                obs["data"] = bkg
                return [pyhf.Workspace(wsDict)]
            except (pyhf.exceptions.InvalidSpecification, KeyError) as e:
                logger.error("The json file is corrupted:\n{}".format(e))
                return None
        else:
            workspaces = []
            for js, patch in zip(self.inputJsons, self.patches):
                wsDict = jsonpatch.apply_patch(js, patch)
                if apriori == True:
                    # Replace the observation data entries by the corresponding sum of the expected yields
                    for obs in wsDict["observations"]:
                        for ch in wsDict["channels"]:
                            # Finding matching observation and bkg channel
                            if obs["name"] == ch["name"]:
                                bkg = [0.0] * len(obs["data"])
                                for sp in ch["samples"]:
                                    if sp["name"] == "bsm":
                                        continue
                                    for iSR in range(len(obs["data"])):
                                        # Summing over all bkg samples for each bin/SR
                                        bkg[iSR] += sp["data"][iSR]
                                # logger.debug('bkgs for channel {} :\n{}'.format(obs['name'], bkg))
                                obs["data"] = bkg
                try:
                    ws = pyhf.Workspace(wsDict)
                except (pyhf.exceptions.InvalidSpecification, KeyError) as e:
                    logger.error(
                        "Json file number {} is corrupted:\n{}".format(
                            self.inputJsons.index(json), e
                        )
                    )
                    return None
                workspaces.append(ws)
            return workspaces

    def backup(self):
        self.bu_signal = copy.deepcopy(self.data.nsignals)

    def restore(self):
        if not hasattr(self, "bu_signal"):
            return
        self.data.nsignals = copy.deepcopy(self.bu_signal)
        del self.bu_signal

    def get_position(self, name, model):
        """
        :param name: name of the parameter one wants to increase
        :param model: the pyhf model
        :return: the position of the parameter that has to be modified in order to turn positive the negative total yield
        """
        position = 0
        for par in model.config.par_order:
            if name == par:
                return position
            else:
                position += model.config.param_set(par).n_parameters

    def rescaleBgYields(self, init_pars, workspace, model):
        """
        :param init_pars: list of initial parameters values one wants to increase in order to turn positive the negative total yields
        :param workspace: the pyhf workspace
        :param model: the pyhf model
        :return: the list of initial parameters values that gives positive total yields
        """
        for pos,yld in enumerate(model.expected_actualdata(init_pars)):
            # If a total yield (mu*signal + background) evaluated with the initial parameters is negative, increase a parameter to turn it positive
            if yld < 0:
                sum_bins = 0
                # Find the SR and the bin (the position inside the SR) corresponding to the negative total yield
                for channel,nbins in model.config.channel_nbins.items():
                    sum_bins += nbins
                    if pos < sum_bins:
                        SR = channel
                        # Bin number = the position of the bin in the SR
                        # (i.e. the position of the negative total yield in the list, starting at the corresponding SR)
                        bin_num = pos-sum_bins+nbins
                        break
                # Find the name of the parameter that modifies the background yield of the negative total yield
                for channel in workspace['channels']:
                    if channel['name'] == SR:
                        for sample in range(len(channel['samples'])):
                            for modifier in channel['samples'][sample]['modifiers']:
                                # The multiplicative modifier (i.e. parameter) that will be increased is a 'staterror' one (others may work as well)
                                # In case of a simplified json, let's take the only parameter called 'totalError'
                                if ('type' in modifier.keys() and modifier['type'] == 'staterror') or modifier['name'] == 'totalError':
                                    name = modifier['name']
                                    break
                # Find the position of the parameter within the pyhf list of parameters
                position = self.get_position(name,model)+bin_num
                # Find the upper bound of the parameter that will be increased
                max_bound = model.config.suggested_bounds()[position][1]
                # If the parameter one wants to increase is not fixed, add 0.1 to its value (it is an arbitrary step) until
                # the total yield becomes positive or the parameter upper bound is reached
                if not model.config.suggested_fixed()[position]:
                    while model.expected_actualdata(init_pars)[pos] < 0:
                        if init_pars[position] + 0.1 < max_bound:
                            init_pars[position] += 0.1
                        else:
                            init_pars[position] = max_bound
                            break
        return init_pars

    def likelihood(self, mu=1.0, workspace_index=None, nll=False, expected=False):
        """
        Returns the value of the likelihood.
        Inspired by the `pyhf.infer.mle` module but for non-log likelihood
        :param workspace_index: supply index of workspace to use. If None,
                                choose index of best combo
        :param nll: if true, return nll, not llhd
        :param expected: if False, compute expected values, if True,
            compute a priori expected, if "posteriori" compute posteriori
            expected
        """
        mumin, mumax = -20.0, 40.0
        if mu > mumax:
            if countWarning["llhdszero"] < 1:
                logger.warning(
                    f"likelihoods of signal strengths mu= {mu:.1f} > {mumax} are automatically set to 0 (will suppress similar msgs)"
                )
            countWarning["llhdszero"] += 1
            return self.exponentiateNLL(None, not nll)
        if mu < mumin:
            if countWarning["llhdszero"] < 1:
                logger.warning(
                    f"likelihoods of signal strengths mu= {mu:.1f} < {mumin} are automatically set to 0 (will suppress similar msgs)"
                )
            countWarning["llhdszero"] += 1
            return self.exponentiateNLL(None, not nll)
        # print ( "pyhf likelihood for", mu )
        logger.debug("Calling likelihood")
        if type(workspace_index) == float:
            logger.error("workspace index is float")
        # logger.error("expected flag needs to be heeded!!!")
        with warnings.catch_warnings():
            warnings.filterwarnings(
                "ignore",
                "Values in x were outside bounds during a minimize step, clipping to bounds",
            )
            # warnings.filterwarnings ( "ignore", "", module="pyhf.exceptions" )
            if workspace_index == None:
                workspace_index = self.getBestCombinationIndex()
            if workspace_index == None:
                return None
            self.backup()
            try:
                if abs(mu - 1.0) > 1e-6:
                    for i, ns in enumerate(self.data.nsignals):
                        for j, v in enumerate(ns):
                            self.data.nsignals[i][j] = v * mu
                self.__init__(self.data)
                ### allow this, for computation of l_SM
                # if self.zeroSignalsFlag[workspace_index] == True:
                #    logger.warning("Workspace number %d has zero signals" % workspace_index)
                #    return None
                workspace = self.updateWorkspace(workspace_index, expected=expected)
                # Same modifiers_settings as those used when running the 'pyhf cls' command line
                msettings = {
                    "normsys": {"interpcode": "code4"},
                    "histosys": {"interpcode": "code4p"},
                }
                model = workspace.model(modifier_settings=msettings)
                wsData = workspace.data(model)

                _, nllh = pyhf.infer.mle.fixed_poi_fit(
                    1.0, wsData, model, return_fitted_val=True, maxiter=200
                )
            except (pyhf.exceptions.FailedMinimization, ValueError) as e:
                logger.debug(f"pyhf fixed_poi_fit failed for mu={mu}: {e}")
                # lets try with different initialisation
                init, n_ = pyhf.infer.mle.fixed_poi_fit(
                    0.0, workspace.data(model), model, return_fitted_val=True, maxiter=200
                )
                initpars = init.tolist()
                initpars[model.config.poi_index] = 1.
                # Try to turn positive all the negative total yields (mu*signal + background) evaluated with the initial parameters
                initpars = self.rescaleBgYields(initpars, workspace, model)
                # If the a total yield is still negative with the increased initial parameters, print a message
                if not all([True if yld >= 0 else False for yld in model.expected_actualdata(initpars)]):
                    logger.debug(f'Negative total yield after increasing the initial parameters for mu={mu}')
                try:
                    bestFitParam, nllh = pyhf.infer.mle.fixed_poi_fit(
                        1.0,
                        wsData,
                        model,
                        return_fitted_val=True,
                        init_pars=initpars,
                        maxiter=2000,
                    )
                    # If a total yield is negative with the best profiled parameters, return None
                    if not all([True if yld >= 0 else False for yld in model.expected_actualdata(bestFitParam)]):
                        self.restore()
                        return self.exponentiateNLL(None, not nll)
                except (pyhf.exceptions.FailedMinimization, ValueError) as e:
                    logger.info(f"pyhf fixed_poi_fit failed twice for mu={mu}: {e}")

                    self.restore()
                    return self.exponentiateNLL(None, not nll)

            ret = nllh.tolist()
            try:
                ret = float(ret)
            except:
                ret = float(ret[0])
            # Cache the likelihood (but do we use it?)
            self.data.cached_likelihoods[
                workspace_index
            ] = ret
            ret = self.exponentiateNLL(ret, not nll)
            # print ( "now leaving the fit mu=", mu, "llhd", ret, "nsig was", self.data.nsignals )
            self.restore()
            return ret

    def getBestCombinationIndex(self):
        """find the index of the best expected combination"""
        if self.nWS == 1:
            return 0
        logger.debug("Finding best expected combination among %d workspace(s)" % self.nWS)
        ulMin = float("+inf")
        i_best = None
        for i_ws in range(self.nWS):
            if self.zeroSignalsFlag[i_ws] == True:
                logger.debug("Workspace number %d has zero signals" % i_ws)
                continue
            else:
                ul = self.getUpperLimitOnMu(expected=True, workspace_index=i_ws)
            if ul == None:
                continue
            if ul < ulMin:
                ulMin = ul
                i_best = i_ws
        return i_best

    def chi2(self, workspace_index=None):
        """
        Returns the chi square
        """
        return 2 * (
            self.lmax(workspace_index, nll=True) - self.likelihood(workspace_index, nll=True)
        )

    def exponentiateNLL(self, twice_nll, doIt):
        """if doIt, then compute likelihood from nll,
        else return nll"""
        if twice_nll == None:
            return None
            #if doIt:
            #    return 0.0
            #return 9000.0
        if doIt:
            return np.exp(-twice_nll / 2.0)
        return twice_nll / 2.0

    def getSigmaMu(self, workspace):
        """given a workspace, compute a rough estimate of sigma_mu,
        the uncertainty of mu_hat"""
        obss, bgs, bgVars, nsig = {}, {}, {}, {}
        channels = workspace.channels
        for chdata in workspace["channels"]:
            if not chdata["name"] in channels:
                continue
            bg = 0.0
            var = 0.0
            for sample in chdata["samples"]:
                if sample["name"] == "Bkg":
                    tbg = sample["data"][0]
                    bg += tbg
                    hi = sample["modifiers"][0]["data"]["hi_data"][0]
                    lo = sample["modifiers"][0]["data"]["lo_data"][0]
                    delta = max((hi - bg, bg - lo))
                    var += delta**2
                if sample["name"] == "bsm":
                    ns = sample["data"][0]
                    nsig[chdata["name"]] = ns
            bgs[chdata["name"]] = bg
            bgVars[chdata["name"]] = var
        for chdata in workspace["observations"]:
            if not chdata["name"] in channels:
                continue
            obss[chdata["name"]] = chdata["data"][0]
        vars = []
        for c in channels:
            # poissonian error
            if nsig[c]==0.:
                nsig[c]=1e-5
            poiss = abs(obss[c]-bgs[c]) / nsig[c]
            gauss = bgVars[c] / nsig[c]**2
            vars.append ( poiss + gauss )
        var_mu = np.sum ( vars )
        n = len ( obss )
        # print ( f" sigma_mu from pyhf uncorr {var_mu} {n} "  )
        sigma_mu = float ( np.sqrt ( var_mu / (n**2) ) )
        self.sigma_mu = sigma_mu
        #import IPython
        #IPython.embed()
        #sys.exit()

    def lmax(self, workspace_index=None, nll=False, expected=False, allowNegativeSignals=False):
        """
        Returns the negative log max likelihood
        :param nll: if true, return nll, not llhd
        :param workspace_index: supply index of workspace to use. If None,
            choose index of best combo
        :param expected: if False, compute expected values, if True,
            compute a priori expected, if "posteriori" compute posteriori
            expected
        :param allowNegativeSignals: if False, then negative nsigs are replaced with 0.
        """
        # logger.error("expected flag needs to be heeded!!!")
        logger.debug("Calling lmax")
        with warnings.catch_warnings():
            warnings.filterwarnings(
                "ignore",
                "Values in x were outside bounds during a minimize step, clipping to bounds",
            )

            self.__init__(self.data)
            if workspace_index == None:
                workspace_index = self.getBestCombinationIndex()
            if workspace_index != None:
                if self.zeroSignalsFlag[workspace_index] == True:
                    logger.warning("Workspace number %d has zero signals" % workspace_index)
                    return None
                else:
                    workspace = self.updateWorkspace(workspace_index, expected=expected)
            else:
                return None
            # Same modifiers_settings as those used when running the 'pyhf cls' command line
            msettings = {"normsys": {"interpcode": "code4"}, "histosys": {"interpcode": "code4p"}}
            model = workspace.model(modifier_settings=msettings)
            # obs = workspace.data(model)
            self.getSigmaMu(workspace)
            try:
                bounds = model.config.suggested_bounds()
                if allowNegativeSignals:
                    bounds[model.config.poi_index] = (-5., 10. )
                muhat, maxNllh = pyhf.infer.mle.fit(workspace.data(model), model,
                        return_fitted_val=True, par_bounds = bounds )
                if False: # get sigma_mu from hessian
                    pyhf.set_backend(pyhf.tensorlib, 'minuit')
                    muhat, maxNllh,o = pyhf.infer.mle.fit(workspace.data(model), model,
                            return_fitted_val=True, par_bounds = bounds,
                            return_result_obj = True )
                    sigma_mu = float ( np.sqrt ( o.hess_inv[0][0] ) ) * self.scale
                    # print ( f"\n>>> sigma_mu from hessian {sigma_mu:.2f}" )
                    pyhf.set_backend(pyhf.tensorlib, 'scipy')

                muhat = muhat[model.config.poi_index]*self.scale

            except (pyhf.exceptions.FailedMinimization, ValueError) as e:
                logger.error(f"pyhf mle.fit failed {e}")
                muhat, maxNllh = float("nan"), float("nan")
            self.muhat = muhat
            try:
                ret = maxNllh.tolist()
            except:
                ret = maxNllh
            try:
                ret = float(ret)
            except:
                ret = float(ret[0])
            self.data.cached_lmaxes[workspace_index] = ret
            ret = self.exponentiateNLL(ret, not nll)
            return ret

    def updateWorkspace(self, workspace_index=None, expected=False):
        """
        Small method used to return the appropriate workspace

        :param workspace_index: the index of the workspace to retrieve from the corresponding list
        :param expected: if False, retuns the unmodified (but patched) workspace. Used for computing observed or aposteriori expected limits.
                        if True, retuns the modified (and patched) workspace, where obs = sum(bkg). Used for computing apriori expected limit.
        """
        if self.nWS == 1:
            if expected == True:
                return self.workspaces_expected[0]
            else:
                return self.workspaces[0]
        else:
            if workspace_index == None:
                logger.error("No workspace index was provided.")
            if expected == True:
                return self.workspaces_expected[workspace_index]
            else:
                return self.workspaces[workspace_index]

    def getUpperLimitOnSigmaTimesEff(self, expected=False, workspace_index=None):
        """
        Compute the upper limit on the fiducial cross section sigma times efficiency:
            - by default, the combination of the workspaces contained into self.workspaces
            - if workspace_index is specified, self.workspace[workspace_index]
              (useful for computation of the best upper limit)

        :param expected:  - if set to `True`: uses expected SM backgrounds as signals
                          - else: uses `self.nsignals`
        :param workspace_index: - if different from `None`: index of the workspace to use
                                  for upper limit
                                - else: choose best combo
        :return: the upper limit on sigma times eff at `self.cl` level (0.95 by default)
        """

        ul = self.getUpperLimitOnMu( expected=expected, workspace_index=workspace_index)
        if ul == None:
            return ul
        if self.lumi is None:
            logger.error(f"asked for upper limit on fiducial xsec, but no lumi given with the data")
            return ul
        xsec = self.data.totalYield() / self.lumi
        return ul * xsec

    # Trying a new method for upper limit computation :
    # re-scaling the signal predictions so that mu falls in [0, 10] instead of
    # looking for mu bounds
    # Usage of the index allows for rescaling
    def getUpperLimitOnMu(self, expected=False, workspace_index=None):
        """
        Compute the upper limit on the signal strength modifier with:
            - by default, the combination of the workspaces contained into self.workspaces
            - if workspace_index is specified, self.workspace[workspace_index]
              (useful for computation of the best upper limit)

        :param expected:  - if set to `True`: uses expected SM backgrounds as signals
                          - else: uses `self.nsignals`
        :param workspace_index: - if different from `None`: index of the workspace to use
                                  for upper limit
                                - else: choose best combo
        :return: the upper limit at `self.cl` level (0.95 by default)
        """
        if workspace_index in self.data.cachedULs[expected]:
            ret = self.data.cachedULs[expected][workspace_index]
            return ret
        with warnings.catch_warnings():
            warnings.filterwarnings(
                "ignore",
                "Values in x were outside bounds during a minimize step, clipping to bounds",
            )
            startUL = time.time()
            logger.debug("Calling getUpperLimitOnMu")
            if self.data.errorFlag or self.workspaces == None:
                # For now, this flag can only be turned on by PyhfData.checkConsistency
                return None

            if (
                all([self.zeroSignalsFlag[workspace_index] for workspace_index in range(self.nWS)])
                == True
            ):
                logger.debug(
                    "There is (are) %d workspace(s) and no signal(s) was (were) found" % self.nWS
                )
                return None
            if workspace_index == None:
                workspace_index = self.getBestCombinationIndex()
            if workspace_index == None:
                logger.debug("Best combination index not found")
                return None

            def root_func(mu):
                # If expected == False, use unmodified (but patched) workspace
                # If expected == True, use modified workspace where observations = sum(bkg) (and patched)
                # If expected == posteriori, use unmodified (but patched) workspace
                workspace = self.updateWorkspace(workspace_index, expected=expected)
                # Same modifiers_settings as those use when running the 'pyhf cls' command line
                msettings = {
                    "normsys": {"interpcode": "code4"},
                    "histosys": {"interpcode": "code4p"},
                }
                model = workspace.model(modifier_settings=msettings)
                bounds = model.config.suggested_bounds()
                bounds[model.config.poi_index] = (0, 10)
                start = time.time()
                args = {}
                args["return_expected"] = expected == "posteriori"
                args["par_bounds"] = bounds
                # args["maxiter"]=100000
                pver = float(pyhf.__version__[:3])
                stat = "qtilde"
                if pver < 0.6:
                    args["qtilde"] = True
                else:
                    args["test_stat"] = stat
                with np.testing.suppress_warnings() as sup:
                    if pyhfinfo["backend"] == "numpy":
                        sup.filter(RuntimeWarning, r"invalid value encountered in log")
                    # print ("expected", expected, "return_expected", args["return_expected"], "mu", mu, "\nworkspace.data(model) :", workspace.data(model, include_auxdata = False), "\nworkspace.observations :", workspace.observations, "\nobs[data] :", workspace['observations'])
                    try:
                        result = pyhf.infer.hypotest(mu, workspace.data(model), model, **args)
                    except Exception as e:
                        logger.info(f"when testing hypothesis {mu}, caught exception: {e}")
                        result = float("nan")
                        if expected == "posteriori":
                            result = [float("nan")] * 2
                end = time.time()
                logger.debug("Hypotest elapsed time : %1.4f secs" % (end - start))
                logger.debug(f"result for {mu} {result}")
                if expected == "posteriori":
                    logger.debug("computing a-posteriori expected limit")
                    logger.debug("expected = {}, mu = {}, result = {}".format(expected, mu, result))
                    try:
                        CLs = float(result[1].tolist())
                    except TypeError:
                        CLs = float(result[1][0])
                else:
                    logger.debug("expected = {}, mu = {}, result = {}".format(expected, mu, result))
                    CLs = float(result)
                # logger.debug("Call of root_func(%f) -> %f" % (mu, 1.0 - CLs))
                return 1.0 - self.cl - CLs

            # Rescaling signals so that mu is in [0, 10]
            factor = 3.0
            wereBothLarge = False
            wereBothTiny = False
            nattempts = 0
            nNan = 0
            lo_mu, med_mu, hi_mu = 0.2, 1.0, 5.0
            # print ( "starting with expected", expected )
            while "mu is not in [lo_mu,hi_mu]":
                nattempts += 1
                if nNan > 5:
                    # logger.warning("encountered NaN 5 times while trying to determine the bounds for brent bracketing. now trying with q instead of qtilde test statistic")
                    return None
                    # nattempts = 0
                if nattempts > 10:
                    logger.warning(
                        "tried 10 times to determine the bounds for brent bracketing. we abort now."
                    )
                    return None
                # Computing CL(1) - 0.95 and CL(10) - 0.95 once and for all
                rt1 = root_func(lo_mu)
                # rt5 = root_func(med_mu)
                rt10 = root_func(hi_mu)
                # print ( "we are at",lo_mu,med_mu,hi_mu,"values at", rt1, rt5, rt10, "scale at", self.scale,"factor at", factor )
                if rt1 < 0.0 and 0.0 < rt10:  # Here's the real while condition
                    break
                if self.alreadyBeenThere:
                    factor = 1 + (factor - 1) / 2
                    logger.debug("Diminishing rescaling factor")
                if np.isnan(rt1):
                    rt5 = root_func(med_mu)
                    if rt5 < 0.0 and rt10 > 0.0:
                        lo_mu = med_mu
                        med_mu = np.sqrt(lo_mu * hi_mu)
                        continue
                    if rt10 < 0.0:  ## also try to increase hi_mu
                        hi_mu = hi_mu + (10.0 - hi_mu) * 0.5
                        med_mu = np.sqrt(lo_mu * hi_mu)
                    nNan += 1
                    self.rescale(factor)
                    continue
                if np.isnan(rt10):
                    rt5 = root_func(med_mu)
                    if rt5 > 0.0 and rt1 < 0.0:
                        hi_mu = med_mu
                        med_mu = np.sqrt(lo_mu * hi_mu)
                        continue
                    if rt1 > 0.0:  ## also try to decrease lo_mu
                        lo_mu = lo_mu * 0.5
                        med_mu = np.sqrt(lo_mu * hi_mu)
                    nNan += 1
                    self.rescale(1 / factor)
                    continue
                # Analyzing previous values of wereBoth***
                if rt10 < 0 and rt1 < 0 and wereBothLarge:
                    factor = 1 + (factor - 1) / 2
                    logger.debug("Diminishing rescaling factor")
                if rt10 > 0 and rt1 > 0 and wereBothTiny:
                    factor = 1 + (factor - 1) / 2
                    logger.debug("Diminishing rescaling factor")
                # Preparing next values of wereBoth***
                wereBothTiny = rt10 < 0 and rt1 < 0
                wereBothLarge = rt10 > 0 and rt1 > 0
                # Main rescaling code
                if rt10 < 0.0:
                    self.rescale(factor)
                    continue
                if rt1 > 0.0:
                    self.rescale(1 / factor)
                    continue
            # Finding the root (Brent bracketing part)
            logger.debug("Final scale : %f" % self.scale)
            logger.debug("Starting brent bracketing")
            ul = optimize.brentq(root_func, lo_mu, hi_mu, rtol=1e-3, xtol=1e-3)
            endUL = time.time()
            logger.debug("getUpperLimitOnMu elpased time : %1.4f secs" % (endUL - startUL))
            # the ul is actually on yields
            ul = ul / self.data.totalYield() * self.scale
            self.data.cachedULs[expected][workspace_index] = ul
            return ul  # self.scale has been updated within self.rescale() method

if __name__ == "__main__":
    C = [
        18774.2,
        -2866.97,
        -5807.3,
        -4460.52,
        -2777.25,
        -1572.97,
        -846.653,
        -442.531,
        -2866.97,
        496.273,
        900.195,
        667.591,
        403.92,
        222.614,
        116.779,
        59.5958,
        -5807.3,
        900.195,
        1799.56,
        1376.77,
        854.448,
        482.435,
        258.92,
        134.975,
        -4460.52,
        667.591,
        1376.77,
        1063.03,
        664.527,
        377.714,
        203.967,
        106.926,
        -2777.25,
        403.92,
        854.448,
        664.527,
        417.837,
        238.76,
        129.55,
        68.2075,
        -1572.97,
        222.614,
        482.435,
        377.714,
        238.76,
        137.151,
        74.7665,
        39.5247,
        -846.653,
        116.779,
        258.92,
        203.967,
        129.55,
        74.7665,
        40.9423,
        21.7285,
        -442.531,
        59.5958,
        134.975,
        106.926,
        68.2075,
        39.5247,
        21.7285,
        11.5732,
    ]
    nsignal = [x / 100.0 for x in [47, 29.4, 21.1, 14.3, 9.4, 7.1, 4.7, 4.3]]
    m = PyhfData(
        observed=[1964, 877, 354, 182, 82, 36, 15, 11],
        backgrounds=[2006.4, 836.4, 350.0, 147.1, 62.0, 26.2, 11.1, 4.7],
        covariance=C,
        #              third_moment = [ 0.1, 0.02, 0.1, 0.1, 0.003, 0.0001, 0.0002, 0.0005 ],
        third_moment=[0.0] * 8,
        nsignal=nsignal,
        name="ATLAS-SUSY-2018-31 model",
    )
    ulComp = PyhfUpperLimitComputer(cl=0.95)
    # uls = ulComp.getUpperLimitOnMu ( Data ( 15,17.5,3.2,0.00454755 ) )
    # print ( "uls=", uls )
    ul_old = 131.828 * sum(
        nsignal
    )  # With respect to the older refernece value one must normalize the xsec
    print("old ul=", ul_old)
    ul = ulComp.getUpperLimitOnMu(m)
    print("ul (marginalized)", ul)
    ul = ulComp.getUpperLimitOnMu(m, marginalize=False)
    print("ul (profiled)", ul)<|MERGE_RESOLUTION|>--- conflicted
+++ resolved
@@ -14,16 +14,10 @@
 import jsonschema
 import copy
 
-<<<<<<< HEAD
-jsonver=""
-try:
-    import importlib.metadata
-=======
 jsonver = ""
 try:
     import importlib.metadata
 
->>>>>>> 88ce2c57
     jsonver = importlib.metadata.version("jsonschema")
 except Exception as e:
     try:
@@ -31,17 +25,11 @@
     except Exception as e:
         pass
 if jsonver[0] == "2":
-<<<<<<< HEAD
-#if jsonschema.__version__[0] == "2": ## deprecated
-    print ( "[SModelS:pyhfInterface] jsonschema is version %s, we need > 3.x.x" % \
-            ( jsonschema.__version__ ) )
-=======
     # if jsonschema.__version__[0] == "2": ## deprecated
     print(
         "[SModelS:pyhfInterface] jsonschema is version %s, we need > 3.x.x"
         % (jsonschema.__version__)
     )
->>>>>>> 88ce2c57
     sys.exit()
 
 import time, sys, os
