#!/usr/bin/env python3

"""
.. module:: coverage
   :synopsis: Definitions of classes used to find, format missing topologies
    
.. moduleauthor:: Ursula Laa <ursula.laa@lpsc.in2p3.fr>    
.. moduleauthor:: Suchita Kulkarni <suchita.kulkarni@gmail.com>
.. moduleauthor:: Alicia Wongel <alicia.wongel@gmail.com>
"""

from smodels.tools.physicsUnits import fb
from smodels.tools.reweighting import addPromptAndDisplaced
from smodels.theory.branch import Branch
from smodels.theory.particle import MultiParticle, ParticleList
from smodels.share.models.SMparticles import e,mu,ta,taC,eC,muC,W,WC,t,tC,q,c,g,pion,nu
from smodels.theory import particle
from smodels.theory.auxiliaryFunctions import index_bisect

class Uncovered(object):
    """
    Object collecting all information of non-tested/covered elements
    :ivar topoList: sms topology list
    :ivar sigmacut: if defined, will only keep elements with weight above sigmacut.
    :ivar sumL: if true, sum up electron and muon to lepton, for missing topos
    :ivar sumJet: if true, sum up jets, for missing topos
    :ivar sqrts: Center of mass energy. If defined it will only consider cross-sections
                for this value. Otherwise the highest sqrts value will be used.
    """

    def __init__(self, topoList, sigmacut=None, sumL=True, sumJet=True, sqrts=None):
        
        
        #Define multiparticles for conveniently grouping final states
        eList = MultiParticle('e' , [e,eC])
        muList = MultiParticle('mu', [mu,muC])
        taList = MultiParticle('ta', [ta,taC])
        lList = MultiParticle('l', [e,mu,eC,muC])
        WList = MultiParticle('W', [W,WC])
        tList = MultiParticle('t', [t,tC])
        jetList = MultiParticle('jet', [q,c,g,pion])
        nuList  = nu
        if sumL:
            particleGroups = [WList, lList, tList, taList, nuList]
        else:
            particleGroups = [WList, eList, muList,tList, taList, nuList]
        if sumJet:
            particleGroups.append(jetList)

        if sqrts is None:
            self.sqrts = max([xsec.info.sqrts for xsec in topoList.getTotalWeight()])
        else:
            self.sqrts = sqrts
        self.missingTopos = UncoveredList(particleGroups,self.sqrts)
        self.outsideGrid = UncoveredList(particleGroups,self.sqrts)
        self.longLived = UncoveredList(particleGroups,self.sqrts)
        self.displaced = UncoveredList(particleGroups,self.sqrts)
        self.MET = UncoveredList(particleGroups,self.sqrts)
        
        self.motherIDs = []
        self.prevMothers = []
        self.outsideGridMothers = []
        self.getAllMothers(topoList)
        self.fill(topoList, sigmacut)

    def getAllMothers(self, topoList):
        """
        Find all IDs of mother elements, only most compressed element can be missing topology
        :ivar topoList: sms topology list
        """
        
        for el in topoList.getElements():
            for mEl in el.motherElements:
                motherID = mEl[-1].elID
                if not el.elID == motherID and not motherID in self.motherIDs:                     
                    self.motherIDs.append(motherID)
                

    def fill(self, topoList, sigmacut):
        """
        Check all elements, categorise those not tested / missing, classify long cascade decays and asymmetric branches
        Fills all corresponding objects
        :ivar topoList: sms topology list
        :ivar sigmacut: if defined, will only keep elements with weight above sigmacut.
        """
        
        for element in topoList.getElements(): # loop over all elements, by construction we start with the most compressed
            allElements = []       
            probabilities1, branches1 = addPromptAndDisplaced(element.branches[0])
            probabilities2, branches2 = addPromptAndDisplaced(element.branches[1])               
            for i,probability1 in enumerate(probabilities1):
                for j,probability2 in enumerate(probabilities2): 
                    newEl = element.copy()   
                    newEl.tested = element.tested
                    newEl.covered = element.covered
                    newEl.branches[0]._decayType = branches1[i]._decayType
                    newEl.branches[1]._decayType = branches2[j]._decayType      
                    newEl.weight *= (probability1*probability2)    
                    if (not sigmacut is None) and newEl.weight.getMaxXsec() < sigmacut:
                        continue 
                    allElements.append(newEl) 
            
            
            for el in allElements:
                                
                if self.inPrevMothers(el): 
                    missing = False # cannot be missing if element with same mothers has already appeared
                # this is because it can certainly be compressed further to the smaller element already seen in the loop
                else: #if not the case, we add mothers to previous mothers and test if the topology is missing             
                    self.addPrevMothers(el)
                    missing = self.isMissingTopo(el) #missing topo only if not covered, and counting only weights of non-covered mothers
                    # in addition, mother elements cannot be missing, we consider only the most compressed one                                  
                if not missing: # any element that is not missing might be outside the grid      
                    # outside grid should be smalles covered but not tested in compression                  
                    if el.covered and not el.tested: # verify first that element is covered but not tested                              
                        if not el.weight.getXsecsFor(self.sqrts): continue # remove elements that only have weight at higher sqrts                    
                        if self.inOutsideGridMothers(el): continue # if daughter element of current element is already counted skip this element                  
                        # in this way we do not double count, but always count the smallest compression that is outside the grid
                        outsideX = self.getMissingX(el, checkFor = 'tested') # as for missing topo, recursively find untested cross section

                        if outsideX: # if all mothers are tested, this is no longer outside grid contribution, otherwise add to list
                            el.missingX =  outsideX # for combined printing function, call outside grid weight missingX as well
                            self.outsideGrid.addToGeneralElements(el) # add to list of outsideGrid topos                        
                    continue
                self.missingTopos.addToGeneralElements(el) #keep track of all missing topologies                
                if self.hasDisplaced(el):
                    self.displaced.addToGeneralElements(el)
                elif self.hasLongLived(el):
                    self.longLived.addToGeneralElements(el)
                else:
                    self.MET.addToGeneralElements(el)

    def inPrevMothers(self, el): #check if smaller element with same mother has already been checked
        for mEl in el.motherElements:
            if mEl[0] != 'original' and mEl[-1].elID in self.prevMothers:
                return True
        return False

    def inOutsideGridMothers(self, el): #check if this element or smaller element with same mother has already been checked
        if el.elID in self.outsideGridMothers:
            return True
        for mEl in el.motherElements:
            if mEl[0] != 'original' and mEl[-1].elID in self.outsideGridMothers:
                return True
        return False

    def addPrevMothers(self, el): #add mother elements of currently tested element to previous mothers
        for mEl in el.motherElements:
            if mEl[0] != 'original' and mEl[-1].elID!=0: 
                self.prevMothers.append(mEl[-1].elID)
        
    def hasDisplaced(self, el):
        """
        Return True if Element has at least one displaced branch 
        :ivar el: Element
        """  
        if 'displaced' in el.branches[0]._decayType or 'displaced' in el.branches[1]._decayType: 
            return True
        else:
            return False                    
        
    def hasLongLived(self, el):
        """
        Return True if Element has at least one long lived branch but no displaced branch
        :ivar el: Element
        """  
        if el.branches[0]._decayType == 'longlived' or el.branches[1]._decayType == 'longlived': 
            return True 
        else:
            return False     
        
    def isMissingTopo(self, el):
        """
        A missing topology is not a mother element, not covered, and does not have a mother which is covered
        :ivar el: Element
        """     
        if el.elID in self.motherIDs: return False # mother element can not be missing        
        if el.covered: return False # covered = not missing
        missingX = self.getMissingX(el) # find total missing cross section by checking if mothers are covered
        if not missingX: return False # if all mothers covered, element is not missing
        el.missingX = missingX # missing cross section is found by adding up cross section of mothers not covered
        return True

    def getMissingX(self,el, checkFor = 'covered'):
        """
        Calculate total missing cross section of element, by recursively checking if mothers are covered
        :ivar el: Element
        :returns: missing cross section in fb as number
        """
        mothers = el.motherElements
        alreadyChecked = [] # for sanity check
        # if element has no mothers, the full cross section is missing
        if not el.weight.getXsecsFor(self.sqrts):
            return 0.
        missingX =  el.weight.getXsecsFor(self.sqrts)[0].value
        if not mothers:
            return missingX.asNumber(fb)
        coveredX = 0.*fb
        while mothers: # recursive loop to check all mothers
            newmothers = []
            for mother in mothers:
                if mother[-1].elID in alreadyChecked: continue # sanity check, to avoid double counting
                alreadyChecked.append(mother[-1].elID) # now checking, so adding to alreadyChecked
                
                if getattr(mother[-1], checkFor):
                    if not mother[-1].weight.getXsecsFor(self.sqrts): continue
                    coveredX += mother[-1].weight.getXsecsFor(self.sqrts)[0].value
                if checkFor=='tested':
                    if mother[-1].elID!=0: self.outsideGridMothers.append(mother[-1].elID) # mother element is not tested, but should no longer be considered as outside grid, because we already count its contribution here
                if all(grandmother[0] == 'original' for grandmother in mother[-1].motherElements) : continue # end of recursion if element has no mothers, we keep its cross section in missingX
                else: newmothers += mother[-1].motherElements # if element has mother element, check also if those are covered before adding the cross section contribution
            mothers = newmothers # all new mothers will be checked until we reached the end of all recursions
        missingX = missingX - coveredX
        return missingX.asNumber(fb)
    



class UncoveredList(object):
    """
    Object to find and collect UncoveredTopo objects, plus printout functionality
    :ivar generalElements: missing elements, grouped by common general name using inclusive labels (e.g. jet)
    :ivar particleGroups: Lists of MultiParticles used to group final states.
    :ivar sqrts: sqrts, for printout
    """
    def __init__(self, particleGroups, sqrts):
        self.generalElements = []
        self.particleGroups = particleGroups
        self.sqrts = sqrts
        
        
    def getTotalXsec(self, sqrts=None):
        """
        Calculate total missing topology cross section at sqrts. If no sqrts is given use self.sqrts
        :ivar sqrts: sqrts
        """
        xsec = 0.
        if not sqrts: sqrts = self.sqrts
        for genEl in self.generalElements:
            xsec += genEl.missingX
        return xsec
            

    def addToGeneralElements(self, el):
        """
        Adds an element to the list of missing topologies = general elements.
        If the element contributes to a missing topology that is already in the list, add element and weight to topology.
        :parameter el: element to be added
        """     

        newGenEl = GeneralElement(el,self.particleGroups)

        index = index_bisect(self.generalElements,newGenEl)
        if index != len(self.generalElements) and self.generalElements[index] == newGenEl:
            self.generalElements[index]._contributingElements.append(el)
            self.generalElements[index].missingX += el.missingX
        else:
            self.generalElements.insert(index,newGenEl)

class GeneralElement(object):
    """
    This class represents a simplified (general) element which does
    only holds information about its even particles and decay type.
    The even particles are replaced/grouped by the particles defined in particleGroups.
    """

    def __init__(self,el,particleGroups):

<<<<<<< HEAD
        newEl = Element()
        newEl.branches[0]._decayType = el.branches[0]._decayType
        newEl.branches[1]._decayType = el.branches[1]._decayType
        newEl.missingX = el.missingX
=======
        self.branches = [Branch() for _ in el.branches]
        self.branches[0]._decayType = el.branches[0]._decayType
        self.branches[1]._decayType = el.branches[1]._decayType
        self.missingX = el.missingX
>>>>>>> 45120d34

        for ib,branch in enumerate(el.branches):
            newParticles = []
            for vertex in branch.evenParticles:
                newVertex = vertex[:]
                for ip,particle in enumerate(vertex):
                    for particleList in particleGroups:
                        if particleList.contains(particle):
                            newVertex[ip] = particleList
<<<<<<< HEAD
                newParticles.append(newVertex)
            newEl.branches[ib].evenParticles = newParticles
            newEl.branches[ib].setInfo()
        
        newEl.sortBranches()
        if newEl.branches[0] == newEl.branches[1]:
            newEl.branches = sorted(newEl.branches, key = lambda br: br._decayType)
        newEl._decayTypes = [newEl.branches[0]._decayType, newEl.branches[1]._decayType]
        newEl._allEvenParticles = [newEl.branches[0].evenParticles, newEl.branches[1].evenParticles]
=======
                newParticles.append(ParticleList(newVertex))
            self.branches[ib].evenParticles = newParticles
            self.branches[ib].setInfo()
        self.sortBranches()
        self._decayType = [br._decayType for br in self.branches]
        self._contributingElements = [el]
        self._outputDescription = str(self)

    def __cmp__(self,other):
        """
        Compares the element with other for any branch ordering.
        The comparison is made based on branches.
        OBS: The elements and the branches must be sorted!
        :param other:  element to be compared (GeneralElement object)
        :return: -1 if self < other, 0 if self == other, +1, if self > other.
        """

        if not isinstance(other,GeneralElement):
            return -1

        #Compare branches:
        if self.branches != other.branches:
            comp = (self.branches > other.branches)
            if comp:
                return 1
            else:
                return -1
        #Compare decay type
        if self._decayType != other._decayType:
            comp = (self._decayType > other._decayType)
            if comp:
                return 1
            else:
                return -1

        return 0

    def __eq__(self,other):
        return self.__cmp__(other)==0

    def __lt__(self,other):
        return self.__cmp__(other)<0

    def __str__(self):
        """
        Create the element bracket notation string, e.g. [[[jet]],[[jet]],
        including the decay type.

        :returns: string representation of the element (in bracket notation)
        """

        elStr = "["+",".join([str(br) for br in self.branches])+"]"
        elStr = elStr.replace(" ", "").replace("'", "")
        name = elStr.replace('~','') + '  (%s)'%(','.join(self._decayType))
        return name

    def __repr__(self):

        return self.__str__()

    def sortBranches(self):
        """
        Sort branches. The smallest branch is the first one.
        If branches are equal, sort accoding to decayType.
        """
>>>>>>> 45120d34

        #Now sort branches
        self.branches = sorted(self.branches, key = lambda br: (br,br._decayType))
<|MERGE_RESOLUTION|>--- conflicted
+++ resolved
@@ -266,17 +266,10 @@
 
     def __init__(self,el,particleGroups):
 
-<<<<<<< HEAD
-        newEl = Element()
-        newEl.branches[0]._decayType = el.branches[0]._decayType
-        newEl.branches[1]._decayType = el.branches[1]._decayType
-        newEl.missingX = el.missingX
-=======
         self.branches = [Branch() for _ in el.branches]
         self.branches[0]._decayType = el.branches[0]._decayType
         self.branches[1]._decayType = el.branches[1]._decayType
         self.missingX = el.missingX
->>>>>>> 45120d34
 
         for ib,branch in enumerate(el.branches):
             newParticles = []
@@ -286,17 +279,6 @@
                     for particleList in particleGroups:
                         if particleList.contains(particle):
                             newVertex[ip] = particleList
-<<<<<<< HEAD
-                newParticles.append(newVertex)
-            newEl.branches[ib].evenParticles = newParticles
-            newEl.branches[ib].setInfo()
-        
-        newEl.sortBranches()
-        if newEl.branches[0] == newEl.branches[1]:
-            newEl.branches = sorted(newEl.branches, key = lambda br: br._decayType)
-        newEl._decayTypes = [newEl.branches[0]._decayType, newEl.branches[1]._decayType]
-        newEl._allEvenParticles = [newEl.branches[0].evenParticles, newEl.branches[1].evenParticles]
-=======
                 newParticles.append(ParticleList(newVertex))
             self.branches[ib].evenParticles = newParticles
             self.branches[ib].setInfo()
@@ -362,7 +344,6 @@
         Sort branches. The smallest branch is the first one.
         If branches are equal, sort accoding to decayType.
         """
->>>>>>> 45120d34
 
         #Now sort branches
         self.branches = sorted(self.branches, key = lambda br: (br,br._decayType))
