#!/usr/bin/env python

"""
.. module:: runSModelS
   :synopsis: Main code for running SModelS.
   
"""

import sys, os, logging
import argparse
from ConfigParser import SafeConfigParser
from smodels.tools.physicsUnits import GeV, fb
from smodels.tools import ioObjects, missingTopologies
from smodels.experiment import smsHelpers, smsAnalysisFactory
from smodels.theory import slhaDecomposer, lheDecomposer
from smodels.theory.theoryPrediction import theoryPredictionFor
from smodels.installation import installDirectory
log = logging.getLogger(__name__)


def main(inputFile, parameterFile, outputFile):
    """
    Provides a command line interface to basic SModelS functionalities.
    
    :param inputFile: input file name (either a SLHA or LHE file)
    :param parameterFile: File containing the input parameters (default = /etc/parameters_default.ini)
    :param outputFile: Output file to write a summary of results
    
    """

    """
    Read and check input file
    =========================
    """
    parser = SafeConfigParser()
    parser.read(parameterFile)

    """ Minimum value of cross-section for an element to be considered eligible for decomposition.
        Too small sigmacut leads to too large decomposition time. """
    sigmacut = parser.getfloat("parameters", "sigmacut") * fb

    """ Minimum value for considering two states non-degenerate (only used for mass compression) """
    minmassgap = parser.getfloat("parameters", "minmassgap") * GeV

    if os.path.exists(outputFile):
        log.warning("Removing old output file in " + outputFile)
    outfile = open(outputFile, 'w')
    outfile.close()

    inputType = parser.get("options", "inputType").lower()
    if inputType != 'slha' and inputType != 'lhe':
        log.error("Unknown input type (must be SLHA or LHE): %s" % inputType)
        sys.exit()
<<<<<<< HEAD
    #Check input file for errors
    inputStatus = ioObjects.FileStatus()
    if parser.getboolean("options","checkInput"): inputStatus.checkFile(inputType,inputFile,sigmacut)        
=======
>>>>>>> cc51f9fc

    """ Check input file for errors """
    inputStatus = ioObjects.FileStatus()
    if parser.getboolean("options", "checkInput"):
        inputStatus.checkFile(inputType, inputFile, sigmacut)

    """ Check database location """
    try:
        smsHelpers.base = parser.get("path", "databasePath")
        databaseVersion = smsHelpers.databaseVersion()
    except:
        log.error("Database not found in %s" % os.path.realpath(smsHelpers.base))
<<<<<<< HEAD
        databaseVersion  = None
        sys.exit()

    #initialize output status and exit if there were errors in the input
    outputStatus = ioObjects.OutputStatus(inputStatus.status,inputFile,dict(parser.items("parameters")), databaseVersion, outputFile)
#---------------------------------------------------------------------------------------------------------
=======
        databaseVersion = None
        sys.exit()

    """ Initialize output status and exit if there were errors in the input """
    outputStatus = ioObjects.OutputStatus(inputStatus.status, inputFile, dict(parser.items("parameters")), databaseVersion, outputFile)
>>>>>>> cc51f9fc


    """
    Decompose input file
    ====================
    """
    try:
        """ Decompose input SLHA file, store the output elements in smstoplist """
        if inputType == 'slha':
            smstoplist = slhaDecomposer.decompose(inputFile, sigmacut, doCompress=parser.getboolean("options", "doCompress"),
                         doInvisible=parser.getboolean("options", "doInvisible"), minmassgap=minmassgap)
        else:
            smstoplist = lheDecomposer.decompose(inputFile, doCompress=parser.getboolean("options", "doCompress"),
                         doInvisible=parser.getboolean("options", "doInvisible"), minmassgap=minmassgap)
    except:
        """ Update status to fail, print error message and exit """
        outputStatus.updateStatus(-1)
<<<<<<< HEAD
        return
        
#Print Decomposition output:
    # If no topologies with sigma > sigmacut are found, update status, write output file, stop running
    if not smstoplist:
        outputStatus.updateStatus(-3)
        return
            
    outLevel= 0
    if parser.getboolean("stdout","printDecomp"):
=======

    """ Print Decomposition output.
        If no topologies with sigma > sigmacut are found, update status, write output file, stop running """
    if not smstoplist:
        outputStatus.updateStatus(-3)

    outLevel = 0
    if parser.getboolean("stdout", "printDecomp"):
>>>>>>> cc51f9fc
        outLevel = 1
        outLevel += parser.getboolean("stdout", "addElmentInfo")
    smstoplist.printout(outputLevel=outLevel)


    """
    Load analysis database
    ======================
    """
    
    """ In case that a list of analyses or txnames are given, retrieve list """
    analyses = parser.get("database", "analyses")
    if "," in analyses:
        analyses = analyses.split(",")
    txnames = parser.get("database", "txnames")
    if "," in txnames:
        txnames = txnames.split(",")
    
    """ Load analyses """
    listofanalyses = smsAnalysisFactory.load(analyses, txnames)

    """ Print list of analyses loaded """
    if parser.getboolean("stdout", "printAnalyses"):
        outLevel = 1
        outLevel += parser.getboolean("stdout", "addAnaInfo")
        print("=======================\n == List of Analyses   ====\n ================")
        for analysis in listofanalyses:
            analysis.printout(outputLevel=outLevel)


<<<<<<< HEAD
#----------------------------------------------------
#Compute theory predictions and anlalyses constraints
#----------------------------------------------------
    
    #define result list that collects all theoryPrediction objects
    #variables set to define printing options
    results = ioObjects.ResultList(bestresultonly = not parser.getboolean("file","expandedSummary"), 
                                   describeTopo = parser.getboolean("file","addConstraintInfo"))
    
    #Get theory prediction for each analysis and print basic output
=======
    """
    Compute theory predictions and anlalyses constraints
    ====================================================
    """

    """ Define result list that collects all theoryPrediction objects.
        Variables set to define printing options. """
    results = ioObjects.ResultList(bestresultonly=not parser.getboolean("file", "expandedSummary"),
                                   describeTopo=parser.getboolean("file", "addConstraintInfo"))

    """ Get theory prediction for each analysis and print basic output """
>>>>>>> cc51f9fc
    for analysis in listofanalyses:
        theorypredictions = theoryPredictionFor(analysis, smstoplist)
        if not theorypredictions:
            continue
        if parser.getboolean("stdout", "printResults"):
            print "================================================================================"
            theorypredictions.printout()
        print "................................................................................"

        """ Create a list of results, to determine the best result """
        for theoryprediction in theorypredictions:
            results.addResult(theoryprediction, maxcond=parser.getfloat("parameters", "maxcond"))

    """ If there is no best result, this means that there are no matching experimental results for the point """
    if results.isEmpty():
        """ no experimental constraints found """
        outputStatus.updateStatus(0)
    else:
        outputStatus.updateStatus(1)

    """ Write output file """
    outputStatus.printout("file", outputFile)
    """ Add experimental constraints if found """
    if outputStatus.status == 1:
        results.printout("file", outputFile)

    sqrts = max([xsec.info.sqrts for xsec in smstoplist.getTotalWeight()])
    if parser.getboolean("options", "findMissingTopos"):
        """ Look for missing topologies, add them to the output file """
        missingtopos = missingTopologies.MissingTopoList(sqrts)
        missingtopos.findMissingTopos(smstoplist, listofanalyses, minmassgap, parser.getboolean("options", "doCompress"),
                         doInvisible=parser.getboolean("options", "doInvisible"))
        missingtopos.printout("file", outputFile)


if __name__ == "__main__":
    """ Set default input and output files """
    parameterFile = "%s/etc/parameters_default.ini" % installDirectory()
    outputFile = "summary.txt"

    """ Get the name of input slha file and parameter file """
    argparser = argparse.ArgumentParser()
    argparser.add_argument('-f', '--filename', help='name of SLHA or LHE input file, necessary input', required=True)
    argparser.add_argument('-p', '--parameterFile',
                            help='name of parameter file, optional argument, if not set, use all parameters from etc/parameters_default.ini',
                            default=parameterFile)
    argparser.add_argument('-o', '--outputFile', help='name of output file, optional argument, default is: ' + outputFile,
                           default=outputFile)
    args = argparser.parse_args()

    main(args.filename, args.parameterFile, args.outputFile)<|MERGE_RESOLUTION|>--- conflicted
+++ resolved
@@ -51,12 +51,6 @@
     if inputType != 'slha' and inputType != 'lhe':
         log.error("Unknown input type (must be SLHA or LHE): %s" % inputType)
         sys.exit()
-<<<<<<< HEAD
-    #Check input file for errors
-    inputStatus = ioObjects.FileStatus()
-    if parser.getboolean("options","checkInput"): inputStatus.checkFile(inputType,inputFile,sigmacut)        
-=======
->>>>>>> cc51f9fc
 
     """ Check input file for errors """
     inputStatus = ioObjects.FileStatus()
@@ -69,20 +63,11 @@
         databaseVersion = smsHelpers.databaseVersion()
     except:
         log.error("Database not found in %s" % os.path.realpath(smsHelpers.base))
-<<<<<<< HEAD
-        databaseVersion  = None
-        sys.exit()
-
-    #initialize output status and exit if there were errors in the input
-    outputStatus = ioObjects.OutputStatus(inputStatus.status,inputFile,dict(parser.items("parameters")), databaseVersion, outputFile)
-#---------------------------------------------------------------------------------------------------------
-=======
         databaseVersion = None
         sys.exit()
 
     """ Initialize output status and exit if there were errors in the input """
     outputStatus = ioObjects.OutputStatus(inputStatus.status, inputFile, dict(parser.items("parameters")), databaseVersion, outputFile)
->>>>>>> cc51f9fc
 
 
     """
@@ -100,18 +85,6 @@
     except:
         """ Update status to fail, print error message and exit """
         outputStatus.updateStatus(-1)
-<<<<<<< HEAD
-        return
-        
-#Print Decomposition output:
-    # If no topologies with sigma > sigmacut are found, update status, write output file, stop running
-    if not smstoplist:
-        outputStatus.updateStatus(-3)
-        return
-            
-    outLevel= 0
-    if parser.getboolean("stdout","printDecomp"):
-=======
 
     """ Print Decomposition output.
         If no topologies with sigma > sigmacut are found, update status, write output file, stop running """
@@ -120,7 +93,6 @@
 
     outLevel = 0
     if parser.getboolean("stdout", "printDecomp"):
->>>>>>> cc51f9fc
         outLevel = 1
         outLevel += parser.getboolean("stdout", "addElmentInfo")
     smstoplist.printout(outputLevel=outLevel)
@@ -151,18 +123,6 @@
             analysis.printout(outputLevel=outLevel)
 
 
-<<<<<<< HEAD
-#----------------------------------------------------
-#Compute theory predictions and anlalyses constraints
-#----------------------------------------------------
-    
-    #define result list that collects all theoryPrediction objects
-    #variables set to define printing options
-    results = ioObjects.ResultList(bestresultonly = not parser.getboolean("file","expandedSummary"), 
-                                   describeTopo = parser.getboolean("file","addConstraintInfo"))
-    
-    #Get theory prediction for each analysis and print basic output
-=======
     """
     Compute theory predictions and anlalyses constraints
     ====================================================
@@ -174,7 +134,6 @@
                                    describeTopo=parser.getboolean("file", "addConstraintInfo"))
 
     """ Get theory prediction for each analysis and print basic output """
->>>>>>> cc51f9fc
     for analysis in listofanalyses:
         theorypredictions = theoryPredictionFor(analysis, smstoplist)
         if not theorypredictions:
