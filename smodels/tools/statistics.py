--- conflicted
+++ resolved
@@ -7,12 +7,9 @@
 """
 
 from numpy import sqrt,inf
-<<<<<<< HEAD
 from scipy import stats,special,integrate,optimize
-=======
 import numpy as np
 from scipy import stats,special,integrate
->>>>>>> 090fcce3
 
 def computeCLInterval( Nobs, Nexp, lumi, alpha=.05 ):
     """ Get experimental limit for the signal cross-section*efficiency in the analysis signal region.
@@ -26,9 +23,6 @@
             
     return maxSignalEvents/lumi
 
-<<<<<<< HEAD
-def getPValue(Nsig,Nobs,Nbg,NbgErr):
-=======
 def bayesianUpperLimit ( nev, sac, xbg, sbg, cl=.95, prec=-1., smax=0. ):
     """ conway's bayesian method 
     :param nev: number of observed events
@@ -42,7 +36,6 @@
     return BayesianUpperLimit.upperLimit ( nev, sac, xbg, sbg, cl, prec, smax )
 
 def getPValue(Nobs,Nbg,NbgErr,Nsig):
->>>>>>> 090fcce3
     """
     Computes the p-value using the signal cross-section (Nsig) and the systematic
     error in the BG (bgsysError = systematic error/expected BG).
