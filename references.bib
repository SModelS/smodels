--- conflicted
+++ resolved
@@ -7,6 +7,8 @@
 % PySLHA: \cite{Buckley:2013jua}
 %
 % Pythia6.4: \cite{Sjostrand:2006za}
+%
+% Pythia8.2: \cite{Sjostrand:2006za,Sjostrand:2014zea}
 %
 % NLL-fast: \cite{Beenakker:1996ch,Beenakker:1997ut,Kulesza:2008jb,Kulesza:2009kq,Beenakker:2009ha,Beenakker:2010nq,Beenakker:2011fu}
 %
@@ -25,11 +27,7 @@
       archivePrefix  = "arXiv",
       primaryClass   = "hep-ph",
       reportNumber   = "LPSC17001, HEPHY-PUB 981/17",
-<<<<<<< HEAD
-	    SLACcitation   = "%%CITATION = ARXIV:1701.06586;%%"
-=======
 	  SLACcitation   = "%%CITATION = ARXIV:1701.06586;%%"
->>>>>>> 0c5e17a9
 }
 
 %%% original SModelS paper %%%
