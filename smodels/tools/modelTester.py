#!/usr/bin/env python

"""
.. module:: tools.modelTester
   :synopsis: Functions to test (a set of) points, handling decomposition,
              result and coverage checks, parallelisation.

.. moduleauthor:: Ursula Laa <ursula.laa@lpsc.in2p3.fr>
.. moduleauthor:: Wolfgang Waltenberger <wolfgang.waltenberger@gmail.com>

"""

from smodels.tools import ioObjects
from smodels.tools import coverage, runtime
from smodels.theory import slhaDecomposer
from smodels.theory import lheDecomposer
from smodels.theory.theoryPrediction import theoryPredictionsFor, TheoryPredictionList
from smodels.theory.exceptions import SModelSTheoryError as SModelSError
from smodels.tools import crashReport, timeOut
from smodels.tools.printer import MPrinter
import os
import sys
import time
try:
    from ConfigParser import SafeConfigParser
except ImportError as e:
    from configparser import ConfigParser
from smodels.tools.physicsUnits import GeV, fb, TeV
from smodels.experiment.exceptions import DatabaseNotFoundException
from smodels.experiment.databaseObj import Database, ExpResultList
from smodels.tools.smodelsLogging import logger

def testPoint(inputFile, outputDir, parser, databaseVersion, listOfExpRes):
    """
    Test model point defined in input file (running decomposition, check
    results, test coverage)

    :parameter inputFile: path to input file
    :parameter outputDir: path to directory where output is be stored
    :parameter parser: ConfigParser storing information from parameters file
    :parameter databaseVersion: Database version (printed to output file)
    :parameter listOfExpRes: list of ExpResult objects to be considered
    :returns: output of printers
    """

    """Get run parameters and options from the parser"""
    sigmacut = parser.getfloat("parameters", "sigmacut") * fb
    minmassgap = parser.getfloat("parameters", "minmassgap") * GeV
    inputType = runtime.filetype ( inputFile )


    """Setup output printers"""
    masterPrinter = MPrinter()
    masterPrinter.setPrinterOptions(parser)
    masterPrinter.setOutPutFiles(os.path.join(outputDir, os.path.basename(inputFile)))

    """ Add list of analyses loaded to printer"""
    masterPrinter.addObj(ExpResultList(listOfExpRes))

    """Check input file for errors"""
    inputStatus = ioObjects.FileStatus()
    if parser.getboolean("options", "checkInput"):
        inputStatus.checkFile( inputFile, sigmacut)
    """Initialize output status and exit if there were errors in the input"""
    outputStatus = ioObjects.OutputStatus(inputStatus.status, inputFile,
            dict(parser.items("parameters")), databaseVersion)
    masterPrinter.addObj(outputStatus)
    if outputStatus.status < 0:
        return masterPrinter.flush()


    """
    Decompose input file
    ====================
    """
    try:
        """ Decompose input SLHA file, store the output elements in smstoplist """
        if inputType == 'slha':
            smstoplist = slhaDecomposer.decompose(inputFile, sigmacut,
                    doCompress=parser.getboolean("options", "doCompress"),
                    doInvisible=parser.getboolean("options", "doInvisible"),
                    minmassgap=minmassgap)
        else:
            smstoplist = lheDecomposer.decompose(inputFile,
                    doCompress=parser.getboolean("options", "doCompress"),
                    doInvisible=parser.getboolean("options", "doInvisible"),
                    minmassgap=minmassgap)
    except SModelSError as e:
        print ( "Exception %s %s" % ( e, type(e) ) )
        """ Update status to fail, print error message and exit """
        outputStatus.updateStatus(-1)
        return masterPrinter.flush()

    """ Print Decomposition output.
        If no topologies with sigma > sigmacut are found, update status, write
        output file, stop running """
    if not smstoplist:
        outputStatus.updateStatus(-3)
        return masterPrinter.flush()

    masterPrinter.addObj(smstoplist)


    """
    Compute theory predictions
    ====================================================
    """

    """ Get theory prediction for each analysis and print basic output """
    allPredictions = []
    for expResult in listOfExpRes:
        # logger.error ("FIXME maybe need to set useBestDataset to FALSE")
        theorypredictions = theoryPredictionsFor(expResult, smstoplist,useBestDataset=True )
        if not theorypredictions: continue
        allPredictions += theorypredictions._theoryPredictions

    """Compute chi-square and likelihood"""
    if parser.getboolean("options","computeStatistics"):
        for theoPred in allPredictions:
            theoPred.computeStatistics()

    """ Define result list that collects all theoryPrediction objects."""
    maxcond = parser.getfloat("parameters", "maxcond")
    results = ioObjects.ResultList(allPredictions,maxcond)

    if not results.isEmpty():
        outputStatus.updateStatus(1)
        masterPrinter.addObj(results)
    else:
        outputStatus.updateStatus(0) # no results after enforcing maxcond

    if parser.getboolean("options", "testCoverage"):
        """ Testing coverage of model point, add results to the output file """
        if  parser.has_option("options","coverageSqrts"):
            sqrts = parser.getfloat("options", "coverageSqrts")*TeV
        else:
            sqrts = None
        uncovered = coverage.Uncovered(smstoplist,sqrts=sqrts)
        masterPrinter.addObj(uncovered)

    return masterPrinter.flush()

def runSingleFile(inputFile, outputDir, parser, databaseVersion, listOfExpRes,
                    timeout, development, parameterFile):
    """
    Call testPoint on inputFile, write crash report in case of problems

    :parameter inputFile: path to input file
    :parameter outputDir: path to directory where output is be stored
    :parameter parser: ConfigParser storing information from parameter.ini file
    :parameter databaseVersion: Database version (printed to output file)
    :parameter listOfExpRes: list of ExpResult objects to be considered
    :parameter crashReport: if True, write crash report in case of problems
    :param timeout: set a timeout for one model point (0 means no timeout)
    :returns: output of printers
    """
    try:
        with timeOut.Timeout(timeout):
            return testPoint(inputFile, outputDir, parser, databaseVersion,
                             listOfExpRes)
    except Exception as e:
        crashReportFacility = crashReport.CrashReport()

        if development:
            print(crashReport.createStackTrace())
            raise e
        else:
            print(crashReport.createStackTrace())
            crashReportFacility.createCrashReportFile( inputFile, parameterFile )
            print(crashReportFacility.createUnknownErrorMessage())
    return None

def runSetOfFiles(inputFiles, outputDir, parser, databaseVersion, listOfExpRes,
                    timeout, development, parameterFile):
    """
    Loop over all input files in inputFiles with testPoint

    :parameter inputFiles: list of input files to be tested
    :parameter outputDir: path to directory where output is be stored
    :parameter parser: ConfigParser storing information from parameter.ini file
    :parameter databaseVersion: Database version (printed to output file)
    :parameter listOfExpRes: list of ExpResult objects to be considered
    :parameter development: turn on development mode (e.g. no crash report)
    :parameter parameterFile: parameter file, for crash reports
    :returns: printers output
    """
    a={}
    for inputFile in inputFiles:
        logger.info ( "Start testing %s" % os.path.relpath ( inputFile ) )
        a[inputFile] = runSingleFile(inputFile, outputDir, parser, databaseVersion,
                                  listOfExpRes, timeout, development, parameterFile)
    return a

def _cleanList ( fileList, inDir ):
    """ clean up list of files """
    cleanedList = []
    for f in fileList:
        tmp = os.path.join(inDir, f )
        if not os.path.isfile ( tmp ):
            logger.info ( "%s does not exist or is not a file. Skipping it." % tmp )
            continue
        cleanedList.append( tmp )
    return cleanedList

def _determineNCPus ( cpus_wanted, n_files ):
    """ determine the number of CPUs that are to be used.
    :param cpus_wanted: number of CPUs specified in parameter file
    :param n_files: number of files to be run on
    :returns: number of CPUs that are to be used
    """
    ncpusAll = runtime.nCPUs()
    # ncpus = parser.getint("parameters", "ncpus")
    ncpus = cpus_wanted
    if ncpus == 0 or ncpus < -1:
        logger.error ( "Weird number of ncpus given in ini file: %d" % ncpus )
        sys.exit()
    if ncpus == -1 or ncpus > ncpusAll: ncpus = ncpusAll
    ncpus = min ( n_files, ncpus )
    return ncpus

def testPoints(fileList, inDir, outputDir, parser, databaseVersion,
                 listOfExpRes, timeout, development, parameterFile):
    """
    Loop over all input files in fileList with testPoint, using ncpus CPUs
    defined in parser

    :param fileList: list of input files to be tested
    :param inDir: path to directory where input files are stored
    :param outputDir: path to directory where output is stored
    :param parser: ConfigParser storing information from parameter.ini file
    :param databaseVersion: Database version (printed to output files)
    :param listOfExpRes: list of ExpResult objects to be considered
    :param timeout: set a timeout for one model point (0 means no timeout)
    :param development: turn on development mode (e.g. no crash report)
    :param parameterFile: parameter file, for crash reports
    :returns: printer(s) output, if not run in parallel mode
    """
    if len( fileList ) == 0:
        logger.error ( "no files given." )
        return None

<<<<<<< HEAD
    """ loop over input files and run SModelS """
    ncpusAll = runtime.nCPUs()
    ncpus = parser.getint("parameters", "ncpus")
    if ncpus == 0 or ncpus < -1:
        logger.error ( "Weird number of ncpus given in ini file: %d" % ncpus )
        sys.exit()
    if ncpus == -1: ncpus = ncpusAll
    # if ncpus == -1 or ncpus > ncpusAll: ncpus = ncpusAll
=======
    cleanedList = _cleanList ( fileList, inDir )
    if len(cleanedList) == 1:
        return runSingleFile ( cleanedList[0], outputDir, parser, databaseVersion,
                               listOfExpRes, timeout, development, parameterFile )
    ncpus = _determineNCPus ( parser.getint("parameters", "ncpus"), len(cleanedList) )
>>>>>>> 77833e9d
    logger.info ("Running SModelS on %d cores" % ncpus )

    if ncpus == 1:
        return runSetOfFiles( cleanedList, outputDir, parser, databaseVersion,
                              listOfExpRes, timeout, development, parameterFile )

    import random
    random.shuffle ( cleanedList ) ## shuffle them
    ### now split up for every fork
    chunkedFiles = [cleanedList[x::ncpus] for x in range(ncpus)]
    children = []
    for (i,chunk) in enumerate(chunkedFiles):
        if i == len(chunkedFiles)-1: ## last chunk is up to the mother
            logger.debug("last chunk #%d: pid %d (parent %d)." %
                    ( i, os.getpid(), os.getppid() ) )
            logger.debug( " `-> %s" % " ".join ( chunk ) )
            runSetOfFiles(chunk, outputDir, parser, databaseVersion, 
                            listOfExpRes, timeout, development, parameterFile)
            break
        pid=os.fork() ## fork up to the last chunk
        logger.debug("Forking: %s %s %s " % ( i,pid,os.getpid() ) )
        if pid == 0: ## child
            logger.debug("chunk #%d: pid %d (parent %d)." %
                    ( i, os.getpid(), os.getppid() ) )
            logger.debug( " `-> %s" % " ".join ( chunk ) )
            runSetOfFiles(chunk, outputDir, parser, databaseVersion,
                            listOfExpRes, timeout, development, parameterFile)
            os._exit(0) ## not sys.exit(), return, nor continue
        if pid < 0:
            logger.error ( "fork did not succeed! Pid=%d" % pid )
            sys.exit()
        if pid > 0: ## mother
            children.append ( pid )
    for child in children:
        r = os.waitpid ( child, 0 )
        logger.debug ( "child %d terminated: %s" % (child,r) )
    logger.debug ( "all children terminated" )
    logger.debug ( "returning no output, because we are in parallel mode" )
    return None

def checkForSemicolon ( strng, section, var ):
    if ";" in strng:
        logger.warning ( "A semicolon (;) has been found in [%s] %s, in your config file. If this was meant as comment, then please a space before it." % ( section, var) )

def loadDatabase(parser, db):
    """
    Load database

    :parameter parser: ConfigParser with path to database
    :parameter db: binary database object. If None, then database is loaded,
                   according to databasePath. If True, then database is loaded,
                   and text mode is forced.
    :returns: database object, database version

    """
    try:
        dp = parser.get ( "path", "databasePath" )
        logger.error ( "``[path] databasePath'' in ini file is deprecated; " \
           "use ``[database] path'' instead. (See e.g. smodels/etc/parameters_default.ini)" )
        parser.set ( "database", "path", dp )
    except Exception as e:
        ## path.databasePath not set. This is good.
        pass
    try:
        database = db
        # logger.error ( "database=db: %s" % database )
        if database in [ None, True ]:
            databasePath = parser.get( "database", "path" )
            checkForSemicolon ( databasePath, "database", "path" )
            discard_zeroes = True
            try:
                discard_zeroes = parser.getboolean( "database", "discardZeroes" )
            except Exception as e: ## too complicated to be more specific
                logger.info ( "database:discardZeroes is not given in config file. Defaulting to 'True'." )
            force_load=None
            if database == True: force_load="txt"
            if os.path.isfile ( databasePath ):
                force_load="pcl"
            database = Database( databasePath, force_load=force_load, \
                                 discard_zeroes = discard_zeroes )
        databaseVersion = database.databaseVersion
    except DatabaseNotFoundException:
        logger.error("Database not found in ``%s''" % os.path.realpath(databasePath))
        sys.exit()
    return database, databaseVersion

def loadDatabaseResults(parser, database):
    """
    Load database entries specified in parser

    :parameter parser: ConfigParser, containing analysis and txnames selection
    :parameter database: Database object
    :returns: List of experimental results

    """
    """ In case that a list of analyses or txnames are given, retrieve list """
    tmp = parser.get("database", "analyses").split(",")
    analyses = [ x.strip() for x in tmp ]
    tmp_tx = parser.get("database", "txnames").split(",")
    txnames = [ x.strip() for x in tmp_tx ]
    if parser.get("database", "dataselector") == "efficiencyMap":
        dataTypes = ['efficiencyMap']
        datasetIDs = ['all']
    elif parser.get("database", "dataselector") == "upperLimit":
        dataTypes = ['upperLimit']
        datasetIDs = ['all']
    else:
        dataTypes = ['all']
        tmp_dIDs = parser.get("database", "dataselector").split(",")
        datasetIDs = [ x.strip() for x in tmp_dIDs ]

    useSuperseded=False
    useNonValidated=False
    if parser.has_option("database","useSuperseded"):
        useSuperseded = parser.getboolean("database", "usesuperseded")
    if parser.has_option("database","useNonValidated"):
        useNonValidated = parser.getboolean("database", "usenonvalidated")
    if useSuperseded:
        logger.info('Including superseded results')
    if useNonValidated:
        logger.info('Including non-validated results')


    """ Load analyses """

    ret = database.getExpResults(analysisIDs=analyses, txnames=txnames,
                                 datasetIDs=datasetIDs, dataTypes=dataTypes,
                                 useSuperseded=useSuperseded, useNonValidated=useNonValidated)
    return ret

def getParameters(parameterFile):
    """
    Read parameter file, exit in case of errors

    :parameter parameterFile: Path to parameter File
    :returns: ConfigParser read from parameterFile

    """
    try:
        parser = ConfigParser( inline_comment_prefixes=( ';', ) )
    except Exception as e:
        parser = SafeConfigParser()
    ret=parser.read(parameterFile)
    if ret == []:
        logger.error ( "No such file or directory: '%s'" % parameterFile )
        sys.exit()
    return parser

def getAllInputFiles(inFile):
    """
    Given inFile, return list of all input files

    :parameter inFile: Path to input file or directory containing input files
    :returns: List of all input files

    """
    if os.path.isdir(inFile):
        fileList = os.listdir(inFile)
        return fileList, inFile
    fileList = [ os.path.basename ( inFile ) ]
    return fileList, os.path.dirname ( inFile )<|MERGE_RESOLUTION|>--- conflicted
+++ resolved
@@ -239,22 +239,11 @@
         logger.error ( "no files given." )
         return None
 
-<<<<<<< HEAD
-    """ loop over input files and run SModelS """
-    ncpusAll = runtime.nCPUs()
-    ncpus = parser.getint("parameters", "ncpus")
-    if ncpus == 0 or ncpus < -1:
-        logger.error ( "Weird number of ncpus given in ini file: %d" % ncpus )
-        sys.exit()
-    if ncpus == -1: ncpus = ncpusAll
-    # if ncpus == -1 or ncpus > ncpusAll: ncpus = ncpusAll
-=======
     cleanedList = _cleanList ( fileList, inDir )
     if len(cleanedList) == 1:
         return runSingleFile ( cleanedList[0], outputDir, parser, databaseVersion,
                                listOfExpRes, timeout, development, parameterFile )
     ncpus = _determineNCPus ( parser.getint("parameters", "ncpus"), len(cleanedList) )
->>>>>>> 77833e9d
     logger.info ("Running SModelS on %d cores" % ncpus )
 
     if ncpus == 1:
