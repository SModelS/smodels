#!/usr/bin/env python3

"""
.. module:: testCompression
   :synopsis: Checks the compression algorithms
    
.. moduleauthor:: Wolfgang Waltenberger <wolfgang.waltenberger@gmail.com>
    
"""

import sys
sys.path.insert(0,"../")
from smodels.theory import slhaDecomposer
from smodels.tools.physicsUnits import GeV, fb
import unittest

class CompressionTest(unittest.TestCase):
    from smodels.tools.smodelsLogging import logger

    def testInvisiblePositive(self):
        """ test the invisible compression, a positive example """
        slhafile="./testFiles/slha/higgsinoStop.slha"
        topos = slhaDecomposer.decompose ( slhafile, .1*fb, False, True, 5.*GeV )
        tested = False
        for topo in topos:
            if str(topo)!="[][]":
                continue
            for element in topo.elementList:
                if str(element)!="[[],[]]":
                    continue
                tested = True
                #print "m00=",str(element.motherElements[0][0])
                self.assertEqual ( str(element.motherElements[0][1]),"[[],[[nu,nu]]]")
                self.assertEqual ( len(element.motherElements), 1) 
                self.assertEqual ( str(element.motherElements[0][0]),"invisible" )
        self.assertTrue(tested)

    def testInvisibleNegative(self):
        """ test the invisible compression, a negative example """
        slhafile="./testFiles/slha/higgsinoStop.slha"
        topos = slhaDecomposer.decompose ( slhafile, .1*fb, False, True, 5.*GeV )
        tested = False
        for topo in topos:
            if str(topo)!="[1,1][1,1]":
                continue
            for element in topo.elementList:
                if str(element)!="[[[q],[W+]],[[t-],[t+]]]":
                    continue
                #print
                #print topo,element,"mother:",len(element.motherElements),element.motherElements
                #for x in element.motherElements: 
                #    print "m0",str(x[0]),str(x[1])
                #if len(e.motherElements)==1 and e.motherElements[0]=="uncompressed":
                #    print topo,e,e.motherElements
                #self.assertEqual ( str(e.motherElements[0]),"uncompressed" )
                tested = True
                self.assertEqual ( len(element.motherElements),0 )
                #self.assertEqual ( str(element.motherElements[0][1]),"[]")
                #self.assertEqual ( str(e.compressionAlgorithms[0]),"none" )
        self.assertTrue(tested)

    def testMass(self):
        """ test the mass compression, a positive example """
        tested = False
<<<<<<< HEAD
        slhafile="../inputFiles/slha/higgsinoStop.slha"
=======
        slhafile="./testFiles/slha/higgsinoStop.slha"
>>>>>>> 6afcddf6
        topos = slhaDecomposer.decompose ( slhafile, .1*fb, True, False, 5.*GeV )
        for topo in topos:
            if str(topo)!="[1][1]":
                continue
            for element in topo.elementList:
                if str(element)!="[[[b]],[[b]]]":
                    continue
                masses=element.motherElements[0][1].getMasses()
                #for x in element.motherElements:
                #    if str(x[0])=="mass":
                #        print str(topo),str(element),str(x[1])
                #        print "    --- ",masses
                tested = True
                dm=abs(masses[0][1]-masses[0][2])/GeV
                ## #self.assertEqual(str(element.motherElements[0][1]),"[[[e-],[nu]],[[ta+],[ta-]]]")
                self.assertEqual(len(element.motherElements),24 )
                self.assertEqual(str(element.motherElements[0][0]),"mass" )
                self.assertTrue ( dm < 5.0 )
<<<<<<< HEAD
                print(element.elID)
=======
>>>>>>> 6afcddf6
        self.assertTrue(tested)

if __name__ == "__main__":
    unittest.main()<|MERGE_RESOLUTION|>--- conflicted
+++ resolved
@@ -62,11 +62,7 @@
     def testMass(self):
         """ test the mass compression, a positive example """
         tested = False
-<<<<<<< HEAD
-        slhafile="../inputFiles/slha/higgsinoStop.slha"
-=======
         slhafile="./testFiles/slha/higgsinoStop.slha"
->>>>>>> 6afcddf6
         topos = slhaDecomposer.decompose ( slhafile, .1*fb, True, False, 5.*GeV )
         for topo in topos:
             if str(topo)!="[1][1]":
@@ -85,10 +81,7 @@
                 self.assertEqual(len(element.motherElements),24 )
                 self.assertEqual(str(element.motherElements[0][0]),"mass" )
                 self.assertTrue ( dm < 5.0 )
-<<<<<<< HEAD
-                print(element.elID)
-=======
->>>>>>> 6afcddf6
+                # print(element.elID)
         self.assertTrue(tested)
 
 if __name__ == "__main__":
